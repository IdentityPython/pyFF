import json
import traceback
from base64 import b64decode
from copy import deepcopy
from datetime import datetime, timedelta, timezone
from str2bool import str2bool
from io import BytesIO
from itertools import chain
from typing import Any, Dict, List, Optional, Union

from lxml import etree
from lxml.builder import ElementMaker
from lxml.etree import DocumentInvalid, Element, ElementTree
from pydantic import Field
from xmlsec.crypto import CertDict
from .resource import Resource, ResourceHandler, ResourceOpts

from pyff.constants import ATTRS, NF_URI, NS, config
from pyff.exceptions import *
from pyff.logs import get_log
from pyff.parse import ParserInfo, PyffParser, add_parser
from pyff.resource import Resource, ResourceOpts
from pyff.utils import (
    Lambda,
    b2u,
    check_signature,
    datetime2iso,
    dumptree,
    duration2timedelta,
    filter_lang,
    first_text,
    has_tag,
    hash_id,
    is_text,
    iso2datetime,
    lang_dict,
    load_callable,
    parse_xml,
    root,
    rreplace,
    schema,
    subdomains,
    unicode_stream,
    url2host,
    utc_now,
    validate_document,
    xml_error,
)

log = get_log(__name__)


class EntitySet(object):
    def __init__(self, initial=None):
        self._e = dict()
        if initial is not None:
            for e in initial:
                self.add(e)

    def add(self, value):
        self._e[value.get('entityID')] = value

    def discard(self, value):
        entity_id = value.get('entityID')
        if entity_id in self._e:
            del self._e[entity_id]

    def __iter__(self):
        for e in list(self._e.values()):
            yield e

    def __len__(self):
        return len(list(self._e.keys()))

    def __contains__(self, item):
        return item.get('entityID') in list(self._e.keys())


def find_merge_strategy(strategy_name):
    if '.' not in strategy_name:
        strategy_name = "pyff.merge_strategies:%s" % strategy_name
    if ':' not in strategy_name:
        # TODO: BUG: Parameter 'occurrence' unfilled
        strategy_name = rreplace(strategy_name, '.', ':')  # backwards compat for old way of specifying these
    return load_callable(strategy_name)


def parse_saml_metadata(
    source: BytesIO,
    opts: ResourceOpts,
    base_url=None,
    validation_errors: Optional[Dict[str, Any]] = None,
):
    """Parse a piece of XML and return an EntitiesDescriptor element after validation.

    :param source: a file-like object containing SAML metadata
    :param opts: ResourceOpts instance
    :param base_url: use this base url to resolve relative URLs for XInclude processing
    :param validation_errors: A dict that will be used to return validation errors to the caller

    :return: Tuple with t (ElementTree), trust_info, expire_time_offset, exception
    """

    if validation_errors is None:
        validation_errors = dict()

    try:
        t = parse_xml(source, base_url=base_url)
        if config.xinclude:
            t.xinclude()

        expire_time_offset = metadata_expiration(t)

        t = check_signature(t, opts.verify)

        trust_info = None
        extensions = t.find('{%s}Extensions' % NS['md'])

        if opts.cleanup is not None:
            for cb in opts.cleanup:
                t = cb(t)
        else:  # at least get rid of ID attribute
            for e in iter_entities(t):
                if e.get('ID') is not None:
                    del e.attrib['ID']

        t = root(t)

        filter_invalid = opts.filter_invalid
        if opts.fail_on_error:
            filter_invalid = False

        if opts.validate_schema:
            t = filter_or_validate(
                t, filter_invalid=filter_invalid, base_url=base_url, source=source, validation_errors=validation_errors
            )

        if t is not None:
            if t.tag == "{%s}EntityDescriptor" % NS['md']:
                t = entitiesdescriptor(
                    [t], base_url, copy=False, validate=True, filter_invalid=filter_invalid, nsmap=t.nsmap
                )
            elif t.tag == "{%s}EntitiesDescriptor" % NS['md'] and extensions is not None:
                trust_info = discojson_sp(extensions)

    except Exception as ex:
        log.debug(traceback.format_exc())
        log.error("Error parsing {}: {}".format(base_url, ex))
        if opts.fail_on_error:
            raise ex

        return None, None, None, ex

    log.debug("returning %d valid entities" % len(list(iter_entities(t))))

    return t, trust_info, expire_time_offset, None


class SAMLParserInfo(ParserInfo):
    entities: List[str] = Field([])  # list of entity ids


class SAMLMetadataResourceParser(PyffParser):
    def __init__(self):
        pass

    def __str__(self):
        return "SAML"

    def magic(self, content: str) -> bool:
        return "EntitiesDescriptor" in content or "EntityDescriptor" in content

    def parse(self, resource: Resource, content: str) -> SAMLParserInfo:
        info = SAMLParserInfo(description='SAML Metadata', expiration_time='')
        t, trust_info, expire_time_offset, exception = parse_saml_metadata(
            unicode_stream(content),
            base_url=resource.url,
            opts=resource.opts,
            validation_errors=info.validation_errors,
        )

        if expire_time_offset is not None:
            now = utc_now()
            now = now.replace(microsecond=0)

            expire_time = now + expire_time_offset
            resource.expire_time = expire_time
            info.expiration_time = str(expire_time)

        def _extra_md(_t, resource_opts, **kwargs):
            entityID = kwargs.get('entityID')
            if resource_opts['alias'] != entityID:
                return _t
            sp_entities = kwargs.get('sp_entities')
            location = kwargs.get('location')
            sp_entity = sp_entities.find("{%s}EntityDescriptor[@entityID='%s']" % (NS['md'], entityID))
            if sp_entity is not None:
                md_source = sp_entity.find(
                    "{%s}SPSSODescriptor/{%s}Extensions/{%s}TrustInfo/{%s}MetadataSource[@src='%s']"
                    % (NS['md'], NS['md'], NS['ti'], NS['ti'], location)
                )
                for e in iter_entities(_t):
                    md_source.append(e)
            return etree.Element("{%s}EntitiesDescriptor" % NS['md'])

        if t is not None:
            resource.t = t
            resource.type = "application/samlmetadata+xml"

            for e in iter_entities(t):
                entityID = e.get('entityID')
                info.entities.append(entityID)

                md_source = e.find(
                    "{%s}SPSSODescriptor/{%s}Extensions/{%s}TrustInfo/{%s}MetadataSource"
                    % (NS['md'], NS['md'], NS['ti'], NS['ti'])
                )
                if md_source is not None:
                    location = md_source.attrib.get('src')
                    if location is not None:
<<<<<<< HEAD
                        child_opts = resource.opts.model_copy(update={'alias': entityID}, deep=True)
=======
                        child_opts = resource.opts.model_copy(update={'alias': entityID})
>>>>>>> 532b51fb
                        r = resource.add_child(location, child_opts)
                        kwargs = {
                            'entityID': entityID,
                            'sp_entities': t,
                            'location': location,
                        }
                        r.add_via(Lambda(_extra_md, **kwargs))

        if trust_info is not None:
            resource.trust_info = trust_info

        if exception is not None:
            resource.info.exception = exception

        return info


add_parser(SAMLMetadataResourceParser())


class EidasMDParserInfo(ParserInfo):
    version: Optional[str] = None
    issue_date: Optional[str] = None  # TODO: change to datetime?
    next_update: Optional[Union[str, datetime]] = None  # TODO: consistently use datetime
    issuer_name: Optional[str] = None
    scheme_identifier: Optional[str] = None
    scheme_territory: Optional[str] = None

    def to_dict(self):
        def _format_key(k: str) -> str:
            # TODO: Why don't these have space as word separator like the rest of ParserInfo?
            special = {
                'next_update': 'NextUpdate',
                'issue_date': 'IssueDate',
                'issuer_name': 'IssuerName',
                'scheme_identifier': 'SchemeIdentifier',
                'scheme_territory': 'SchemeTerritory',
            }
            if k in special:
                return special[k]
            # Turn expiration_time into 'Expiration Time'
            return k.replace('_', ' ').title()

        res = {_format_key(k): v for k, v in self.dict().items()}
        return res


class MDServiceListParser(PyffParser):
    def __init__(self):
        pass

    def __str__(self):
        return "MDSL"

    def magic(self, content: str) -> bool:
        return 'MetadataServiceList' in content

    def parse(self, resource: Resource, content: str) -> EidasMDParserInfo:
        info = EidasMDParserInfo(description='eIDAS MetadataServiceList', expiration_time='None')
        t = parse_xml(unicode_stream(content))
        if config.xinclude:
            t.xinclude()
        relt = root(t)
        info.version = relt.get('Version', '0')
        info.issue_date = relt.get('IssueDate')
        info.next_update = relt.get('NextUpdate')
        if isinstance(info.next_update, str):
            resource.expire_time = iso2datetime(info.next_update)
        elif config.respect_cache_duration:
            duration = duration2timedelta(config.default_cache_duration)
            if not duration:
                # TODO: what is the right action here?
                raise ValueError(f'Invalid default cache duration: {config.default_cache_duration}')
            info.next_update = utc_now().replace(microsecond=0) + duration
            resource.expire_time = info.next_update

        info.expiration_time = 'None' if not resource.expire_time else resource.expire_time.isoformat()
        info.issuer_name = first_text(relt, "{%s}IssuerName" % NS['ser'])
        info.scheme_identifier = first_text(relt, "{%s}SchemeIdentifier" % NS['ser'])
        info.scheme_territory = first_text(relt, "{%s}SchemeTerritory" % NS['ser'])
        for mdl in relt.iter("{%s}MetadataList" % NS['ser']):
            for ml in mdl.iter("{%s}MetadataLocation" % NS['ser']):
                location = ml.get('Location')
                if location:
                    certs = CertDict(ml)
                    fingerprints = list(certs.keys())
                    fp = None
                    if len(fingerprints) > 0:
                        fp = fingerprints[0]

                    ep = ml.find("{%s}Endpoint" % NS['ser'])
                    if ep is not None and fp is not None:
                        args = dict(
                            country_code=mdl.get('Territory'),
                            hide_from_discovery=str2bool(ep.get('HideFromDiscovery', 'false')),
                        )
                        log.debug(
                            "MDSL[{}]: {} verified by {} for country {}".format(
                                info.scheme_territory, location, fp, args.get('country_code')
                            )
                        )
<<<<<<< HEAD
                        child_opts = resource.opts.model_copy(update={'alias': None}, deep=True)
=======
                        child_opts = resource.opts.model_copy(update={'alias': None})
>>>>>>> 532b51fb
                        child_opts.verify = fp
                        r = resource.add_child(location, child_opts)

                        # this is specific post-processing for MDSL files
                        def _update_entities(_t, resource_opts, **kwargs):
                            _country_code = kwargs.get('country_code')
                            _hide_from_discovery = kwargs.get('hide_from_discovery')
                            for e in iter_entities(_t):
                                if _country_code:
                                    set_nodecountry(e, _country_code)
                                if bool(_hide_from_discovery) and is_idp(e):
                                    set_entity_attributes(
                                        e, {ATTRS['entity-category']: 'http://refeds.org/category/hide-from-discovery'}
                                    )
                            return _t

                        r.add_via(Lambda(_update_entities, **args))

        log.debug("Done parsing eIDAS MetadataServiceList")
        resource.last_seen = utc_now().replace(microsecond=0)
        resource.expire_time = None
        return info


add_parser(MDServiceListParser())


def metadata_expiration(t: ElementTree) -> Optional[timedelta]:
    relt = root(t)
    if relt.tag in ('{%s}EntityDescriptor' % NS['md'], '{%s}EntitiesDescriptor' % NS['md']):
        cache_duration = config.default_cache_duration
        valid_until = relt.get('validUntil', None)
        if valid_until is not None:
            now = utc_now().replace(microsecond=0).replace(tzinfo=None)
            vu = iso2datetime(valid_until)
            vu = vu.replace(microsecond=0).replace(tzinfo=None)
            return vu - now
        elif config.respect_cache_duration:
            cache_duration = relt.get('cacheDuration', config.default_cache_duration)
            if not cache_duration:
                cache_duration = config.default_cache_duration
            return duration2timedelta(cache_duration)

    return None


def filter_invalids_from_document(t: ElementTree, base_url, validation_errors) -> ElementTree:
    xsd = schema()
    for e in iter_entities(t):
        if not xsd.validate(e):
            error = xml_error(xsd.error_log, m=base_url)
            entity_id = e.get("entityID", "(Missing entityID)")
            log.warning('removing \'%s\': schema validation failed: %s' % (entity_id, xsd.error_log))
            validation_errors[entity_id] = "{}".format(xsd.error_log)
            if e.getparent() is None:
                return None
            e.getparent().remove(e)
    return t


def filter_or_validate(
    t: ElementTree,
    filter_invalid: bool = False,
    base_url: str = "",
    source=None,
    validation_errors: Optional[Dict[str, Any]] = None,
) -> ElementTree:
    if validation_errors is None:
        validation_errors = {}
    log.debug("Filtering invalids from {}".format(base_url))
    if filter_invalid:
        t = filter_invalids_from_document(t, base_url=base_url, validation_errors=validation_errors)
        for entity_id, err in validation_errors.items():
            log.error(
                "Validation error while parsing {} (from {}). Removed @entityID='{}': {}".format(
                    base_url, source, entity_id, err
                )
            )
    else:  # all or nothing
        log.debug("Validating (one-shot) {}".format(base_url))
        try:
            validate_document(t)
        except DocumentInvalid as ex:
            err = xml_error(ex.error_log, m=base_url)
            validation_errors[base_url] = err
            raise MetadataException("Validation error while parsing {}: (from {}): {}".format(base_url, source, err))

    return t


def resolve_entities(entities, lookup_fn=None, dedup=True):
    """

    :param entities: a set of entities specifiers (lookup is used to find entities from this set)
    :param lookup_fn:  a function used to lookup entities by name
    :return: a set of entities
    """

    def _resolve(m, l_fn):
        if hasattr(m, 'tag'):
            return [m]
        else:
            return l_fn(m)

    if dedup:
        resolved_entities = dict()  # a set won't do since __compare__ doesn't use @entityID
    else:
        resolved_entities = []
    for member in entities:
        for entity in _resolve(member, lookup_fn):
            entity_id = entity.get('entityID', None)
            if entity is not None and entity_id is not None:
                if dedup:
                    resolved_entities[entity_id] = entity
                else:
                    resolved_entities.append(entity)
    if dedup:
        return resolved_entities.values()
    return resolved_entities


def entitiesdescriptor(
    entities,
    name,
    lookup_fn=None,
    cache_duration=None,
    valid_until=None,
    validate=True,
    filter_invalid=True,
    copy=True,
    nsmap=None,
):
    """
    :param lookup_fn: a function used to lookup entities by name - set to None to skip resolving
    :param entities: a set of entities specifiers (lookup is used to find entities from this set)
    :param name: the @Name attribute
    :param cache_duration: an XML timedelta expression, eg PT1H for 1hr
    :param valid_until: a relative time eg 2w 4d 1h for 2 weeks, 4 days and 1hour from now.
    :param copy: set to False to avoid making a copy of all the entities in list. This may be dangerous.
    :param validate: set to False to skip schema validation of the resulting EntitiesDescriptor element. This is dangerous!
    :param filter_invalid: remove invalid EntitiesDescriptor elements from aggregate
    :param nsmap: additional namespace definitions to include in top level EntitiesDescriptor element

    Produce an EntityDescriptors set from a list of entities. Optional Name, cacheDuration and validUntil are affixed.
    """

    if nsmap is None:
        nsmap = dict()

    nsmap.update(NS)

    if lookup_fn is not None:
        entities = resolve_entities(entities, lookup_fn=lookup_fn)

    for entity in entities:
        nsmap.update(entity.nsmap)

    log.debug("selecting %d entities before validation" % len(entities))

    attrs = dict(Name=name, nsmap=nsmap)
    if cache_duration is not None:
        attrs['cacheDuration'] = cache_duration
    if valid_until is not None:
        attrs['validUntil'] = valid_until
    t = etree.Element("{%s}EntitiesDescriptor" % NS['md'], **attrs)
    for entity in entities:
        ent_insert = entity
        if copy:
            ent_insert = deepcopy(ent_insert)
        t.append(ent_insert)

    if config.devel_write_xml_to_file:
        import os

        with open("/tmp/pyff_entities_out-{}.xml".format(os.getpid()), "w") as fd:
            fd.write(b2u(dumptree(t)))

    if validate:
        validation_errors = dict()
        t = filter_or_validate(
            t, filter_invalid=filter_invalid, base_url=name, source="request", validation_errors=validation_errors
        )

        for base_url, err in validation_errors.items():
            log.error("Validation error: @ {}: {}".format(base_url, err))

    return t


def entities_list(t=None):
    """
    :param t: An EntitiesDescriptor or EntityDescriptor element

    Returns the list of contained EntityDescriptor elements
    """
    if t is None:
        return []
    elif root(t).tag == "{%s}EntityDescriptor" % NS['md']:
        return [root(t)]
    else:
        return iter_entities(t)


def iter_entities(t):
    if t is None:
        return []
    return t.iter('{%s}EntityDescriptor' % NS['md'])


def find_entity(t, e_id, attr='entityID'):
    for e in iter_entities(t):
        if e.get(attr) == e_id:
            return e
    return None


# semantics copied from https://github.com/lordal/md-summary/blob/master/md-summary
# many thanks to Anders Lordahl & Scotty Logan for the idea
def guess_entity_software(e):
    for elt in chain(
        e.findall(".//{%s}SingleSignOnService" % NS['md']), e.findall(".//{%s}AssertionConsumerService" % NS['md'])
    ):
        location = elt.get('Location')
        if location:
            if (
                'Shibboleth.sso' in location
                or 'profile/SAML2/POST/SSO' in location
                or 'profile/SAML2/Redirect/SSO' in location
                or 'profile/Shibboleth/SSO' in location
            ):
                return 'Shibboleth'
            if location.endswith('saml2/idp/SSOService.php') or 'saml/sp/saml2-acs.php' in location:
                return 'SimpleSAMLphp'
            if location.endswith('user/authenticate'):
                return 'KalturaSSP'
            if location.endswith('adfs/ls') or location.endswith('adfs/ls/'):
                return 'ADFS'
            if '/oala/' in location or 'login.openathens.net' in location:
                return 'OpenAthens'
            if (
                '/idp/SSO.saml2' in location
                or '/sp/ACS.saml2' in location
                or 'sso.connect.pingidentity.com' in location
            ):
                return 'PingFederate'
            if 'idp/saml2/sso' in location:
                return 'Authentic2'
            if 'nidp/saml2/sso' in location:
                return 'Novell Access Manager'
            if 'affwebservices/public/saml2sso' in location:
                return 'CASiteMinder'
            if 'FIM/sps' in location:
                return 'IBMTivoliFIM'
            if (
                'sso/post' in location
                or 'sso/redirect' in location
                or 'saml2/sp/acs' in location
                or 'saml2/ls' in location
                or 'saml2/acs' in location
                or 'acs/redirect' in location
                or 'acs/post' in location
                or 'saml2/sp/ls/' in location
            ):
                return 'PySAML'
            if 'engine.surfconext.nl' in location:
                return 'SURFConext'
            if 'opensso' in location:
                return 'OpenSSO'
            if 'my.salesforce.com' in location:
                return 'Salesforce'

    entity_id = e.get('entityID')
    if '/shibboleth' in entity_id:
        return 'Shibboleth'
    if entity_id.endswith('/metadata.php'):
        return 'SimpleSAMLphp'
    if '/openathens' in entity_id:
        return 'OpenAthens'

    return 'other'


def is_idp(entity):
    return has_tag(entity, "{%s}IDPSSODescriptor" % NS['md'])


def is_sp(entity):
    return has_tag(entity, "{%s}SPSSODescriptor" % NS['md'])


def is_aa(entity):
    return has_tag(entity, "{%s}AttributeAuthorityDescriptor" % NS['md'])


def _domains(entity):
    domains = [url2host(entity.get('entityID'))]
    for d in entity.iter("{%s}DomainHint" % NS['mdui']):
        if d.text not in domains:
            domains.append(d.text)
    return domains


def with_entity_attributes(entity, cb):
    def _stext(e):
        if e.text is not None:
            return e.text.strip()

    for ea in entity.iter("{%s}EntityAttributes" % NS['mdattr']):
        for a in ea.iter("{%s}Attribute" % NS['saml']):
            an = a.get('Name', None)
            if a is not None:
                values = [x for x in [_stext(v) for v in a.iter("{%s}AttributeValue" % NS['saml'])] if x is not None]
                cb(an, values)


def _all_domains_and_subdomains(entity):
    dlist = []
    try:
        for dn in _domains(entity):
            for sub in subdomains(dn):
                if len(sub) > 1:  # TLD
                    dlist.append(sub)
    except ValueError:
        pass
    return dlist


def entity_attributes(entity):
    d = {}

    def _u(an, values):
        d[an] = values

    with_entity_attributes(entity, _u)

    return d


def find_in_document(t, member):
    relt = root(t)
    if is_text(member):
        if '!' in member:
            (src, xp) = member.split("!")
            return relt.xpath(xp, namespaces=NS, smart_strings=False)
        else:
            lst = []
            for e in iter_entities(relt):
                if e.get('entityID') == member:
                    lst.append(e)
            return lst
    raise MetadataException("unknown format for filtr member: %s" % member)


def entity_attribute_dict(entity):
    d = {}

    def _u(an, values):
        d[an] = values

    with_entity_attributes(entity, _u)

    d[ATTRS['domain']] = _all_domains_and_subdomains(entity)

    roles = d.setdefault(ATTRS['role'], [])
    if is_idp(entity):
        roles.append('idp')
        eca = ATTRS['entity-category']
        ec = d.setdefault(eca, [])
        if 'http://refeds.org/category/hide-from-discovery' not in ec:
            ec.append('http://pyff.io/category/discoverable')
    if is_sp(entity):
        roles.append('sp')
    if is_aa(entity):
        roles.append('aa')

    if ATTRS['software'] not in d:
        d[ATTRS['software']] = [guess_entity_software(entity)]

    return d


def gen_icon(e):
    scopes = entity_scopes(e)


def entity_icon_url(e, langs=None):
    for ico in filter_lang(e.iter("{%s}Logo" % NS['mdui']), langs=langs):
        return dict(url=ico.text, width=ico.get('width'), height=ico.get('height'))


def privacy_statement_url(entity, langs):
    for url in filter_lang(entity.iter("{%s}PrivacyStatementURL" % NS['mdui']), langs=langs):
        return url.text


def entity_geoloc(entity):
    for loc in entity.iter("{%s}GeolocationHint" % NS['mdui']):
        pos = loc.text[5:].split(",")
        return dict(lat=pos[0], long=pos[1])


def entity_domains(entity):
    domains = []
    for d in entity.iter("{%s}DomainHint" % NS['mdui']):
        if d.text == '.':
            return []
        domains.append(d.text)
    if not domains:
        domains.append(url2host(entity.get('entityID')))
    return domains


def entity_extended_display_i18n(entity, default_lang=None):
    name_dict = lang_dict(entity.iter("{%s}OrganizationName" % NS['md']), lambda e: e.text, default_lang=default_lang)
    name_dict.update(
        lang_dict(entity.iter("{%s}OrganizationDisplayName" % NS['md']), lambda e: e.text, default_lang=default_lang)
    )
    name_dict.update(lang_dict(entity.iter("{%s}ServiceName" % NS['md']), lambda e: e.text, default_lang=default_lang))
    name_dict.update(
        lang_dict(entity.iter("{%s}DisplayName" % NS['mdui']), lambda e: e.text, default_lang=default_lang)
    )

    desc_dict = lang_dict(entity.iter("{%s}OrganizationURL" % NS['md']), lambda e: e.text, default_lang=default_lang)
    desc_dict.update(
        lang_dict(entity.iter("{%s}Description" % NS['mdui']), lambda e: e.text, default_lang=default_lang)
    )

    return name_dict, desc_dict


def entity_attribute(entity, attribute):
    values = None
    els = entity.findall(
        './/{%s}EntityAttributes/{%s}Attribute[@Name="%s"]/{%s}AttributeValue'
        % (NS['mdattr'], NS['saml'], attribute, NS['saml'])
    )
    if len(els) > 0:
        values = [el.text for el in els]
    return values


def entity_categories(entity):
    cats = None
    cats_els = entity.findall(
        './/{%s}EntityAttributes/{%s}Attribute[@Name="http://macedir.org/entity-category"]/{%s}AttributeValue'
        % (NS['mdattr'], NS['saml'], NS['saml'])
    )
    if len(cats_els) > 0:
        cats = [el.text for el in cats_els]
    return cats


def assurance_cetification(entity):
    certs = None
    certs_els = entity.findall(
        './/{%s}EntityAttributes/{%s}Attribute[@Name="urn:oasis:names:tc:SAML:attribute:assurance-certification"]/{%s}AttributeValue'
        % (NS['mdattr'], NS['saml'], NS['saml'])
    )
    if len(certs_els) > 0:
        certs = [el.text for el in certs_els]
    return certs


def entity_category_support(entity):
    cats = None
    cats_els = entity.findall(
        './/{%s}EntityAttributes/{%s}Attribute[@Name="http://macedir.org/entity-category-support"]/{%s}AttributeValue'
        % (NS['mdattr'], NS['saml'], NS['saml'])
    )
    if len(cats_els) > 0:
        cats = [el.text for el in cats_els]
    return cats


def registration_authority(entity):
    regauth_el = entity.find(".//{%s}RegistrationInfo" % NS['mdrpi'])
    if regauth_el is not None:
        return regauth_el.attrib.get('registrationAuthority')


def discovery_responses(entity):
    responses = None
    responses_els = entity.findall(".//{%s}DiscoveryResponse" % NS['idpdisc'])
    if len(responses_els) > 0:
        responses = [el.attrib.get('Location') for el in responses_els]
    return responses


def entity_extended_display(entity, langs=None):
    """Utility-method for computing a displayable string for a given entity.

    :param entity: An EntityDescriptor element
    :param langs: The list of languages to search in priority order
    """
    display = entity.get('entityID')
    info = ''

    for organizationName in filter_lang(entity.iter("{%s}OrganizationName" % NS['md']), langs=langs):
        info = display
        display = organizationName.text
        break

    for organizationDisplayName in filter_lang(entity.iter("{%s}OrganizationDisplayName" % NS['md']), langs=langs):
        info = display
        display = organizationDisplayName.text
        break

    for serviceName in filter_lang(entity.iter("{%s}ServiceName" % NS['md']), langs=langs):
        info = display
        display = serviceName.text
        break

    for displayName in filter_lang(entity.iter("{%s}DisplayName" % NS['mdui']), langs=langs):
        info = display
        display = displayName.text
        break

    for organizationUrl in filter_lang(entity.iter("{%s}OrganizationURL" % NS['md']), langs=langs):
        info = organizationUrl.text
        break

    for description in filter_lang(entity.iter("{%s}Description" % NS['mdui']), langs=langs):
        info = description.text
        break

    if info == entity.get('entityID'):
        info = ''

    return display.strip(), info.strip()


def entity_display_name(entity: Element, langs=None) -> str:
    """Utility-method for computing a displayable string for a given entity.

    :param entity: An EntityDescriptor element
    :param langs: The list of languages to search in priority order
    """
    for displayName in filter_lang(entity.iter("{%s}DisplayName" % NS['mdui']), langs=langs):
        return displayName.text.strip()

    for serviceName in filter_lang(entity.iter("{%s}ServiceName" % NS['md']), langs=langs):
        return serviceName.text.strip()

    for organizationDisplayName in filter_lang(entity.iter("{%s}OrganizationDisplayName" % NS['md']), langs=langs):
        return organizationDisplayName.text.strip()

    for organizationName in filter_lang(entity.iter("{%s}OrganizationName" % NS['md']), langs=langs):
        return organizationName.text.strip()

    return entity.get('entityID').strip()


def sub_domains(e):
    lst = []
    domains = entity_domains(e)
    for d in domains:
        for sub in subdomains(d):
            if sub not in lst:
                lst.append(sub)
    return lst


def entity_scopes(e):
    elt = e.findall('.//{%s}IDPSSODescriptor/{%s}Extensions/{%s}Scope' % (NS['md'], NS['md'], NS['shibmd']))
    if elt is None or len(elt) == 0:
        return None
    return [s.text for s in elt]


def discojson(e, sources=None, langs=None, fallback_to_favicon=False, icon_store=None):
    if e is None:
        return dict()

    title, descr = entity_extended_display(e)
    entity_id = e.get('entityID')
    title_langs, descr_langs = entity_extended_display_i18n(e)
    reg_auth = registration_authority(e)
    categories = entity_attribute(e, "http://macedir.org/entity-category")
    certifications = entity_attribute(e, "urn:oasis:names:tc:SAML:attribute:assurance-certification")
    cat_support = entity_attribute(e, "http://macedir.org/entity-category-support")
    disc_responses = discovery_responses(e)

    d = dict(
        title=title,
        descr=descr,
        title_langs=title_langs,
        descr_langs=descr_langs,
        auth='saml',
        entity_id=entity_id,
        entityID=entity_id,
    )
    if reg_auth is not None:
        d['registrationAuthority'] = reg_auth

    if categories is not None:
        d['entity_category'] = categories

    if certifications is not None:
        d['assurance_certification'] = certifications

    if cat_support is not None:
        d['entity_category_support'] = cat_support

    if sources is not None:
        d['md_source'] = sources

    if disc_responses is not None:
        d["discovery_responses"] = disc_responses

    eattr = entity_attribute_dict(e)
    if 'idp' in eattr[ATTRS['role']]:
        d['type'] = 'idp'
        d['hidden'] = 'true'
        if 'http://pyff.io/category/discoverable' in eattr[ATTRS['entity-category']]:
            d['hidden'] = 'false'
    elif 'sp' in eattr[ATTRS['role']]:
        d['type'] = 'sp'

    scopes = entity_scopes(e)
    if scopes is not None and len(scopes) > 0:
        d['scope'] = ",".join(scopes)
        if len(scopes) == 1:
            d['domain'] = scopes[0]
            d['name_tag'] = (scopes[0].split('.'))[0].upper()

    icon_info = entity_icon_url(e)
    if icon_info is not None:
        if icon_store is not None and 'url' in icon_info:
            ico = icon_store.lookup(icon_info['url'])
            if ico is not None:
                icon_info['url'] = ico
        d['entity_icon_url'] = icon_info

    keywords = filter_lang(e.iter("{%s}Keywords" % NS['mdui']), langs=langs)
    if keywords is not None:
        lst = [elt.text for elt in keywords]
        if len(lst) > 0:
            d['keywords'] = ",".join(lst)
    psu = privacy_statement_url(e, langs)
    if psu:
        d['privacy_statement_url'] = psu
    geo = entity_geoloc(e)
    if geo:
        d['geo'] = geo

    return d


def discojson_t(t, resource, icon_store=None):
    md_sources = resource.global_md_sources()
    entities = []
    for en in iter_entities(t):
        entity_id = en.attrib['entityID']
        sources = md_sources[entity_id]
        entity = discojson(en, sources=sources, icon_store=icon_store)
        entities.append(entity)
    return entities


def discojson_sp(e, global_trust_info=None, global_md_sources=None):
    sp = {}

    tinfo_el = e.find('.//{%s}TrustInfo' % NS['ti'])
    if tinfo_el is None:
        return None

    sp['entityID'] = e.get('entityID', None)

    md_sources = e.findall(
        "{%s}SPSSODescriptor/{%s}Extensions/{%s}TrustInfo/{%s}MetadataSource" % (NS['md'], NS['md'], NS['ti'], NS['ti'])
    )

    sp['extra_md'] = {}
    for md_source in md_sources:
        dname_external = {}
        for dname in md_source.iterfind('.//{%s}DisplayName' % NS['ti']):
            lang = dname.attrib['{%s}lang' % NS['xml']]
            dname_external[lang] = dname.text

        for idp in md_source.findall("{%s}EntityDescriptor" % NS['md']):
            idp_json = discojson(idp)
            idp_json['hint'] = dname_external
            sp['extra_md'][idp_json['entityID']] = idp_json

    sp['profiles'] = {}
    # Grab trust profile emements, and translate to json
    for profile_el in tinfo_el.findall('.//{%s}TrustProfile' % NS['ti']):
        name = profile_el.attrib['name']
        strict = profile_el.attrib.get('strict', True)
        strict = strict if type(strict) is bool else strict in ('t', 'T', 'true', 'True')
        sp['profiles'][name] = {'strict': strict, 'entity': [], 'entities': []}

        display_name = {}
        for dname in profile_el.iterfind('.//{%s}DisplayName' % NS['ti']):
            lang = dname.attrib['{%s}lang' % NS['xml']]
            display_name[lang] = dname.text
        sp['profiles'][name]['display_name'] = display_name

        fallback_handler = profile_el.find('.//{%s}FallbackHandler' % NS['ti'])
        if fallback_handler is not None:
            prof = fallback_handler.attrib.get('profile', 'href')
            handler = fallback_handler.text
            sp['profiles'][name]['fallback_handler'] = {'profile': prof, 'handler': handler}

        for entity_el in profile_el.findall('.//{%s}TrustedEntity' % NS['ti']):
            entity_id = entity_el.text
            include = entity_el.attrib.get('include', True)
            include = include if type(include) is bool else include in ('t', 'T', 'true', 'True')
            sp['profiles'][name]['entity'].append({'entity_id': entity_id, 'include': include})

        for entities_el in profile_el.findall('.//{%s}TrustedEntities' % NS['ti']):
            select = entities_el.text
            match = entities_el.attrib.get('match', 'registrationAuthority')
            include = entities_el.attrib.get('include', True)
            include = include if type(include) is bool else include in ('t', 'T', 'true', 'True')
            sp['profiles'][name]['entities'].append({'select': select, 'match': match, 'include': include})

    if global_trust_info is not None and global_md_sources is not None:
        for profileref_el in tinfo_el.findall('.//{%s}TrustProfileRef' % NS['ti']):
            refname = profileref_el.text
            sources = global_md_sources[sp['entityID']]
            for source in sources:
                if refname in global_trust_info[source]:
                    sp['profiles'][refname] = global_trust_info[source][refname]
                    break

    return sp


def discojson_sp_attr(e):
    attribute = "https://refeds.org/entity-selection-profile"
    b64_trustinfos = entity_attribute(e, attribute)
    if b64_trustinfos is None:
        return None

    sp = {}
    sp['entityID'] = e.get('entityID', None)
    sp['profiles'] = {}

    for b64_trustinfo in b64_trustinfos:
        str_trustinfo = b64decode(b64_trustinfo.encode('ascii'))
        trustinfo = json.loads(str_trustinfo.decode('utf8'))
        sp['profiles'].update(trustinfo['profiles'])

    return sp


def discojson_sp_t(req):
    d = []
    t = req.t
    global_tinfo = req.md.rm.global_trust_info()
    global_sources = req.md.rm.global_md_sources()

    for e in iter_entities(t):
        sp = discojson_sp(e, global_trust_info=global_tinfo, global_md_sources=global_sources)
        if sp is not None:
            d.append(sp)

        sp = discojson_sp_attr(e)
        if sp is not None:
            d.append(sp)

    return d


def discojson_sp_attr_t(req):
    d = []
    t = req.t

    for e in iter_entities(t):
        sp = discojson_sp_attr(e)
        if sp is not None:
            d.append(sp)

    return d


def sha1_id(e):
    return hash_id(e, 'sha1')


def entity_simple_summary(e):
    if e is None:
        return dict()

    title, descr = entity_extended_display(e)
    entity_id = e.get('entityID')
    d = dict(
        title=title,
        descr=descr,
        auth='saml',
        entity_id=entity_id,
        entityID=entity_id,
        domains=";".join(sub_domains(e)),
        id=hash_id(e, 'sha1'),
    )

    scopes = entity_scopes(e)
    if scopes is not None and len(scopes) > 0:
        d['scopes'] = " ".join(scopes)

    psu = privacy_statement_url(e, None)
    if psu:
        d['privacy_statement_url'] = psu

    return d


def entity_orgurl(entity, langs=None):
    for organizationUrl in filter_lang(entity.iter("{%s}OrganizationURL" % NS['md']), langs=langs):
        return organizationUrl.text
    return None


def entity_service_name(entity, langs=None):
    for serviceName in filter_lang(entity.iter("{%s}ServiceName" % NS['md']), langs=langs):
        return serviceName.text
    return None


def entity_service_description(entity, langs=None):
    for serviceName in filter_lang(entity.iter("{%s}ServiceDescription" % NS['md']), langs=langs):
        return serviceName.text
    return None


def entity_requested_attributes(entity, langs=None):
    return [
        (a.get('Name'), bool(a.get('isRequired')))
        for a in filter_lang(entity.iter("{%s}RequestedAttribute" % NS['md']), langs=langs)
    ]


def entity_idp(entity):
    for idp in entity.iter("{%s}IDPSSODescriptor" % NS['md']):
        return idp

    return None


def entity_sp(entity):
    for sp in entity.iter("{%s}SPSSODescriptor" % NS['md']):
        return sp

    return None


def entity_contacts(entity):
    def _contact_dict(contact):
        first_name = first_text(contact, "{%s}GivenName" % NS['md'])
        last_name = first_text(contact, "{%s}SurName" % NS['md'])
        org = first_text(entity, "{%s}OrganizationName" % NS['md']) or first_text(
            entity, "{%s}OrganizationDisplayName" % NS['md']
        )
        company = first_text(entity, "{%s}Company" % NS['md'])
        mail = first_text(contact, "{%s}EmailAddress" % NS['md'])
        display_name = "Unknown"
        if first_name and last_name:
            display_name = ' '.join([first_name, last_name])
        elif first_name:
            display_name = first_name
        elif last_name:
            display_name = last_name
        elif mail:
            _, _, display_name = mail.partition(':')

        return dict(
            type=contact.get('contactType'),
            first_name=first_name,
            last_name=last_name,
            company=company or org,
            display_name=display_name,
            mail=mail,
        )

    return [_contact_dict(c) for c in entity.iter("{%s}ContactPerson" % NS['md'])]


def entity_nameid_formats(entity):
    return [nif.text for nif in entity.iter("{%s}NameIDFormat" % NS['md'])]


def object_id(e):
    return e.get('entityID')


def entity_simple_info(e, langs=None):
    d = entity_simple_summary(e)
    d['service_name'] = entity_service_name(e, langs)
    d['service_descr'] = entity_service_description(e, langs)
    d['entity_attributes'] = entity_attribute_dict(e)
    keywords = filter_lang(e.iter("{%s}Keywords" % NS['mdui']), langs=langs)
    if keywords is not None:
        lst = [elt.text for elt in keywords]
        if len(lst) > 0:
            d['keywords'] = ",".join(lst)
    return d


def entity_info(e, langs=None):
    d = entity_simple_summary(e)
    keywords = filter_lang(e.iter("{%s}Keywords" % NS['mdui']), langs=langs)
    if keywords is not None:
        lst = [elt.text for elt in keywords]
        if len(lst) > 0:
            d['keywords'] = ",".join(lst)

    d['privacy_statement_url'] = privacy_statement_url(e, langs)
    d['geo'] = entity_geoloc(e)
    d['orgurl'] = entity_orgurl(e, langs)
    d['service_name'] = entity_service_name(e, langs)
    d['service_descr'] = entity_service_description(e, langs)
    d['requested_attributes'] = entity_requested_attributes(e, langs)
    d['entity_attributes'] = entity_attribute_dict(e)
    d['contacts'] = entity_contacts(e)
    d['name_id_formats'] = entity_nameid_formats(e)
    d['is_idp'] = is_idp(e)
    d['is_sp'] = is_sp(e)
    d['is_aa'] = is_aa(e)
    d['xml'] = (
        dumptree(e, xml_declaration=False, pretty_print=True).decode('utf8').replace('<', '&lt;').replace('>', '&gt;')
    )
    if d['is_idp']:
        d['protocols'] = entity_idp(e).get('protocolSupportEnumeration', "").split()

    return d


def entity_extensions(e):
    """Return a list of the Extensions elements in the EntityDescriptor

    :param e: an EntityDescriptor
    :return: a list
    """
    ext = e.find("./{%s}Extensions" % NS['md'])
    if ext is None:
        ext = etree.Element("{%s}Extensions" % NS['md'])
        e.insert(0, ext)
    return ext


def annotate_entity(e, category, title, message, source=None):
    """Add an ATOM annotation to an EntityDescriptor or an EntitiesDescriptor. This is a simple way to
        add non-normative text annotations to metadata, eg for the purpuse of generating reports.

    :param e: An EntityDescriptor or an EntitiesDescriptor element
    :param category: The ATOM category
    :param title: The ATOM title
    :param message: The ATOM content
    :param source: An optional source URL. It is added as a <link> element with @rel='saml-metadata-source'
    """
    if e.tag != "{%s}EntityDescriptor" % NS['md'] and e.tag != "{%s}EntitiesDescriptor" % NS['md']:
        raise MetadataException('I can only annotate EntityDescriptor or EntitiesDescriptor elements')
    subject = e.get('Name', e.get('entityID', None))
    atom = ElementMaker(nsmap={'atom': 'http://www.w3.org/2005/Atom'}, namespace='http://www.w3.org/2005/Atom')
    args = [atom.published("%s" % datetime.now().isoformat()), atom.link(href=subject, rel="saml-metadata-subject")]
    if source is not None:
        args.append(atom.link(href=source, rel="saml-metadata-source"))
    args.extend([atom.title(title), atom.category(term=category), atom.content(message, type="text/plain")])
    entity_extensions(e).append(atom.entry(*args))


def _entity_attributes(e):
    ext = entity_extensions(e)
    ea = ext.find(".//{%s}EntityAttributes" % NS['mdattr'])
    if ea is None:
        ea = etree.Element("{%s}EntityAttributes" % NS['mdattr'])
        ext.append(ea)
    return ea


def _eattribute(e, attr, nf):
    ea = _entity_attributes(e)
    a = ea.xpath(".//saml:Attribute[@NameFormat='%s' and @Name='%s']" % (nf, attr), namespaces=NS, smart_strings=False)
    if a is None or len(a) == 0:
        a = etree.Element("{%s}Attribute" % NS['saml'])
        a.set('NameFormat', nf)
        a.set('Name', attr)
        ea.append(a)
    else:
        a = a[0]
    return a


def set_entity_attributes(e, d, nf=NF_URI):
    """Set an entity attribute on an EntityDescriptor

    :param e: The EntityDescriptor element
    :param d: A dict of attribute-value pairs that should be added as entity attributes
    :param nf: The nameFormat (by default "urn:oasis:names:tc:SAML:2.0:attrname-format:uri") to use.
    :raise: MetadataException unless e is an EntityDescriptor element
    """
    if e.tag != "{%s}EntityDescriptor" % NS['md']:
        raise MetadataException("I can only add EntityAttribute(s) to EntityDescriptor elements")

    for attr, value in d.items():
        a = _eattribute(e, attr, nf)
        velt = etree.Element("{%s}AttributeValue" % NS['saml'])
        velt.text = value
        a.append(velt)


def set_pubinfo(e, publisher=None, creation_instant=None):
    if e.tag != "{%s}EntitiesDescriptor" % NS['md']:
        raise MetadataException("I can only set RegistrationAuthority to EntitiesDescriptor elements")
    if publisher is None:
        raise MetadataException("At least publisher must be provided")

    if creation_instant is None:
        creation_instant = datetime2iso(utc_now())

    ext = entity_extensions(e)
    pi = ext.find(".//{%s}PublicationInfo" % NS['mdrpi'])
    if pi is not None:
        raise MetadataException("A PublicationInfo element is already present")
    pi = etree.Element("{%s}PublicationInfo" % NS['mdrpi'])
    pi.set('publisher', publisher)
    if creation_instant:
        pi.set('creationInstant', creation_instant)
    ext.append(pi)


def set_reginfo(e, policy=None, authority=None):
    if e.tag != "{%s}EntityDescriptor" % NS['md']:
        raise MetadataException("I can only set RegistrationAuthority to EntityDescriptor elements")
    if authority is None:
        raise MetadataException("At least authority must be provided")
    if policy is None:
        policy = dict()

    ext = entity_extensions(e)
    ri = ext.find(".//{%s}RegistrationInfo" % NS['mdrpi'])
    if ri is not None:
        ext.remove(ri)

    ri = etree.Element("{%s}RegistrationInfo" % NS['mdrpi'])
    ext.append(ri)
    ri.set('registrationAuthority', authority)
    for lang, policy_url in policy.items():
        rp = etree.Element("{%s}RegistrationPolicy" % NS['mdrpi'])
        rp.text = policy_url
        rp.set('{%s}lang' % NS['xml'], lang)
        ri.append(rp)


def expiration(t):
    relt = root(t)
    if relt.tag in ('{%s}EntityDescriptor' % NS['md'], '{%s}EntitiesDescriptor' % NS['md']):
        cache_duration = config.default_cache_duration
        valid_until = relt.get('validUntil', None)
        if valid_until is not None:
            now = utc_now().replace(microsecond=0)
            vu = iso2datetime(valid_until)
            return vu - now
        elif config.respect_cache_duration:
            cache_duration = relt.get('cacheDuration', config.default_cache_duration)
            return duration2timedelta(cache_duration)

    return None


def sort_entities(t, sxp=None):
    """
    Sorts the working entities 't' by the value returned by the xpath 'sxp'
    By default, entities are sorted by 'entityID' when this method is called without 'sxp', and otherwise as
    second criteria.
    Entities where no value exists for the given 'sxp' are sorted last.

    :param t: An element tree containing the entities to sort
    :param sxp: xpath expression selecting the value used for sorting the entities"""

    def get_key(e):
        eid = e.attrib.get('entityID')
        sv = None
        try:
            sxp_values = e.xpath(sxp, namespaces=NS, smart_strings=False)
            try:
                sv = sxp_values[0]
                try:
                    sv = sv.text
                except AttributeError:
                    pass
            except IndexError:
                log.warning("Sort pipe: unable to sort entity by '%s'. Entity '%s' has no such value" % (sxp, eid))
        except TypeError:
            pass

        log.debug("Generated sort key for entityID='%s' and %s='%s'" % (eid, sxp, sv))
        return sv is None, sv, eid

    container = root(t)
    container[:] = sorted(container, key=lambda e: get_key(e))


def set_nodecountry(e, country_code):
    """Set eidas:NodeCountry on an EntityDescriptor

    :param e: The EntityDescriptor element
    :param country_code: An ISO country code
    :raise: MetadataException unless e is an EntityDescriptor element
    """
    if e.tag != "{%s}EntityDescriptor" % NS['md']:
        raise MetadataException("I can only add NodeCountry to EntityDescriptor elements")

    def _set_nodecountry_in_ext(ext_elt, iso_cc):
        nc_elt = ext_elt.find("./{%s}NodeCountry" % NS['eidas'])
        if ext_elt is not None and nc_elt is None:
            velt = etree.Element("{%s}NodeCountry" % NS['eidas'])
            velt.text = iso_cc
            ext_elt.append(velt)

    ext = None
    idp = e.find("./{%s}IDPSSODescriptor" % NS['md'])
    if idp is not None and len(idp) > 0:
        ext = entity_extensions(idp)
        _set_nodecountry_in_ext(ext, country_code)

    sp = e.find("./{%s}SPSSODescriptor" % NS['md'])
    if sp is not None and len(sp) > 0:
        ext = entity_extensions(sp)
        _set_nodecountry_in_ext(ext, country_code)


def diff(t1, t2):
    s1 = set([e.get('entityID') for e in iter_entities(root(t1))])
    s2 = set([e.get('entityID') for e in iter_entities(root(t2))])
    return s1.difference(s2)<|MERGE_RESOLUTION|>--- conflicted
+++ resolved
@@ -218,11 +218,8 @@
                 if md_source is not None:
                     location = md_source.attrib.get('src')
                     if location is not None:
-<<<<<<< HEAD
                         child_opts = resource.opts.model_copy(update={'alias': entityID}, deep=True)
-=======
-                        child_opts = resource.opts.model_copy(update={'alias': entityID})
->>>>>>> 532b51fb
+
                         r = resource.add_child(location, child_opts)
                         kwargs = {
                             'entityID': entityID,
@@ -324,11 +321,7 @@
                                 info.scheme_territory, location, fp, args.get('country_code')
                             )
                         )
-<<<<<<< HEAD
                         child_opts = resource.opts.model_copy(update={'alias': None}, deep=True)
-=======
-                        child_opts = resource.opts.model_copy(update={'alias': None})
->>>>>>> 532b51fb
                         child_opts.verify = fp
                         r = resource.add_child(location, child_opts)
 
