import traceback
from copy import deepcopy
from datetime import datetime, timedelta
from str2bool import str2bool
from io import BytesIO
from itertools import chain
from typing import Any, Dict, List, Optional, Union

from lxml import etree
from lxml.builder import ElementMaker
from lxml.etree import DocumentInvalid, Element, ElementTree
from pydantic import Field
from xmlsec.crypto import CertDict
from .resource import Resource, ResourceHandler

from pyff.constants import ATTRS, NF_URI, NS, config
from pyff.exceptions import *
from pyff.logs import get_log
from pyff.parse import ParserInfo, PyffParser, add_parser
from pyff.resource import Resource, ResourceOpts
from pyff.utils import (
    Lambda,
    b2u,
    check_signature,
    datetime2iso,
    dumptree,
    duration2timedelta,
    filter_lang,
    first_text,
    has_tag,
    hash_id,
    is_text,
    iso2datetime,
    lang_dict,
    load_callable,
    parse_xml,
    root,
    rreplace,
    schema,
    subdomains,
    unicode_stream,
    url2host,
    utc_now,
    validate_document,
    xml_error,
)

log = get_log(__name__)


class EntitySet(object):
    def __init__(self, initial=None):
        self._e = dict()
        if initial is not None:
            for e in initial:
                self.add(e)

    def add(self, value):
        self._e[value.get('entityID')] = value

    def discard(self, value):
        entity_id = value.get('entityID')
        if entity_id in self._e:
            del self._e[entity_id]

    def __iter__(self):
        for e in list(self._e.values()):
            yield e

    def __len__(self):
        return len(list(self._e.keys()))

    def __contains__(self, item):
        return item.get('entityID') in list(self._e.keys())


def find_merge_strategy(strategy_name):
    if '.' not in strategy_name:
        strategy_name = "pyff.merge_strategies:%s" % strategy_name
    if ':' not in strategy_name:
        # TODO: BUG: Parameter 'occurrence' unfilled
        strategy_name = rreplace(strategy_name, '.', ':')  # backwards compat for old way of specifying these
    return load_callable(strategy_name)


def parse_saml_metadata(
    source: BytesIO, opts: ResourceOpts, base_url=None, validation_errors: Optional[Dict[str, Any]] = None,
):
    """Parse a piece of XML and return an EntitiesDescriptor element after validation.

    :param source: a file-like object containing SAML metadata
    :param opts: ResourceOpts instance
    :param base_url: use this base url to resolve relative URLs for XInclude processing
    :param validation_errors: A dict that will be used to return validation errors to the caller

    :return: Tuple with t (ElementTree), expire_time_offset, exception
    """

    if validation_errors is None:
        validation_errors = dict()

    try:
        t = parse_xml(source, base_url=base_url)
        if config.xinclude:
            t.xinclude()

        expire_time_offset = metadata_expiration(t)

        t = check_signature(t, opts.verify)

        if opts.cleanup is not None:
            for cb in opts.cleanup:
                t = cb(t)
        else:  # at least get rid of ID attribute
            for e in iter_entities(t):
                if e.get('ID') is not None:
                    del e.attrib['ID']

        t = root(t)

        filter_invalid = opts.filter_invalid
        if opts.fail_on_error:
            filter_invalid = False

        if opts.validate_schema:
            t = filter_or_validate(
                t, filter_invalid=filter_invalid, base_url=base_url, source=source, validation_errors=validation_errors
            )

        if t is not None:
            if t.tag == "{%s}EntityDescriptor" % NS['md']:
                t = entitiesdescriptor(
                    [t], base_url, copy=False, validate=True, filter_invalid=filter_invalid, nsmap=t.nsmap
                )

    except Exception as ex:
        log.debug(traceback.format_exc())
        log.error("Error parsing {}: {}".format(base_url, ex))
        if opts.fail_on_error:
            raise ex

        return None, None, ex

    log.debug("returning %d valid entities" % len(list(iter_entities(t))))

    return t, expire_time_offset, None


class SAMLParserInfo(ParserInfo):
    entities: List[str] = Field([])  # list of entity ids


class SAMLMetadataResourceParser(PyffParser):
    def __init__(self):
        pass

    def __str__(self):
        return "SAML"

    def magic(self, content: str) -> bool:
        return "EntitiesDescriptor" in content or "EntityDescriptor" in content

    def parse(self, resource: Resource, content: str) -> SAMLParserInfo:
        info = SAMLParserInfo(description='SAML Metadata', expiration_time='')
        t, expire_time_offset, exception = parse_saml_metadata(
            unicode_stream(content),
            base_url=resource.url,
            opts=resource.opts,
            validation_errors=info.validation_errors,
        )

        if expire_time_offset is not None:
            now = utc_now()
            now = now.replace(microsecond=0)

            expire_time = now + expire_time_offset
            resource.expire_time = expire_time
            info.expiration_time = str(expire_time)

        if t is not None:
            resource.t = t
            resource.type = "application/samlmetadata+xml"

            for e in iter_entities(t):
                info.entities.append(e.get('entityID'))

        if exception is not None:
            resource.info.exception = exception

        return info


add_parser(SAMLMetadataResourceParser())


class EidasMDParserInfo(ParserInfo):
    version: Optional[str] = None
    issue_date: Optional[str] = None  # TODO: change to datetime?
    next_update: Optional[Union[str, datetime]] = None  # TODO: consistently use datetime
    issuer_name: Optional[str] = None
    scheme_identifier: Optional[str] = None
    scheme_territory: Optional[str] = None

    def to_dict(self):
        def _format_key(k: str) -> str:
            # TODO: Why don't these have space as word separator like the rest of ParserInfo?
            special = {
                'next_update': 'NextUpdate',
                'issue_date': 'IssueDate',
                'issuer_name': 'IssuerName',
                'scheme_identifier': 'SchemeIdentifier',
                'scheme_territory': 'SchemeTerritory',
            }
            if k in special:
                return special[k]
            # Turn expiration_time into 'Expiration Time'
            return k.replace('_', ' ').title()

        res = {_format_key(k): v for k, v in self.dict().items()}
        return res


class MDServiceListParser(PyffParser):
    def __init__(self):
        pass

    def __str__(self):
        return "MDSL"

    def magic(self, content: str) -> bool:
        return 'MetadataServiceList' in content

    def parse(self, resource: Resource, content: str) -> EidasMDParserInfo:
        info = EidasMDParserInfo(description='eIDAS MetadataServiceList', expiration_time='None')
        t = parse_xml(unicode_stream(content))
        if config.xinclude:
            t.xinclude()
        relt = root(t)
        info.version = relt.get('Version', '0')
        info.issue_date = relt.get('IssueDate')
        info.next_update = relt.get('NextUpdate')
        if isinstance(info.next_update, str):
            resource.expire_time = iso2datetime(info.next_update)
        elif config.respect_cache_duration:
            duration = duration2timedelta(config.default_cache_duration)
            if not duration:
                # TODO: what is the right action here?
                raise ValueError(f'Invalid default cache duration: {config.default_cache_duration}')
            info.next_update = utc_now().replace(microsecond=0) + duration
            resource.expire_time = info.next_update

        info.expiration_time = 'None' if not resource.expire_time else resource.expire_time.isoformat()
        info.issuer_name = first_text(relt, "{%s}IssuerName" % NS['ser'])
        info.scheme_identifier = first_text(relt, "{%s}SchemeIdentifier" % NS['ser'])
        info.scheme_territory = first_text(relt, "{%s}SchemeTerritory" % NS['ser'])
        for mdl in relt.iter("{%s}MetadataList" % NS['ser']):
            for ml in mdl.iter("{%s}MetadataLocation" % NS['ser']):
                location = ml.get('Location')
                if location:
                    certs = CertDict(ml)
                    fingerprints = list(certs.keys())
                    fp = None
                    if len(fingerprints) > 0:
                        fp = fingerprints[0]

                    ep = ml.find("{%s}Endpoint" % NS['ser'])
                    if ep is not None and fp is not None:
                        args = dict(
                            country_code=mdl.get('Territory'),
                            hide_from_discovery=str2bool(ep.get('HideFromDiscovery', 'false')),
                        )
                        log.debug(
                            "MDSL[{}]: {} verified by {} for country {}".format(
                                info.scheme_territory, location, fp, args.get('country_code')
                            )
                        )
                        child_opts = resource.opts.copy(update={'alias': None})
                        child_opts.verify = fp
                        r = resource.add_child(location, child_opts)

                        # this is specific post-processing for MDSL files
                        def _update_entities(_t, **kwargs):
                            _country_code = kwargs.get('country_code')
                            _hide_from_discovery = kwargs.get('hide_from_discovery')
                            for e in iter_entities(_t):
                                if _country_code:
                                    set_nodecountry(e, _country_code)
                                if bool(_hide_from_discovery) and is_idp(e):
                                    set_entity_attributes(
                                        e, {ATTRS['entity-category']: 'http://refeds.org/category/hide-from-discovery'}
                                    )
                            return _t

                        r.add_via(Lambda(_update_entities, **args))

        log.debug("Done parsing eIDAS MetadataServiceList")
        resource.last_seen = utc_now().replace(microsecond=0)
        resource.expire_time = None
        return info


add_parser(MDServiceListParser())


def metadata_expiration(t: ElementTree) -> Optional[timedelta]:
    relt = root(t)
    if relt.tag in ('{%s}EntityDescriptor' % NS['md'], '{%s}EntitiesDescriptor' % NS['md']):
        cache_duration = config.default_cache_duration
        valid_until = relt.get('validUntil', None)
        if valid_until is not None:
            now = utc_now().replace(microsecond=0)
            vu = iso2datetime(valid_until)
            vu = vu.replace(microsecond=0)
            return vu - now
        elif config.respect_cache_duration:
            cache_duration = relt.get('cacheDuration', config.default_cache_duration)
            if not cache_duration:
                cache_duration = config.default_cache_duration
            return duration2timedelta(cache_duration)

    return None


def filter_invalids_from_document(t: ElementTree, base_url, validation_errors) -> ElementTree:
    xsd = schema()
    for e in iter_entities(t):
        if not xsd.validate(e):
            error = xml_error(xsd.error_log, m=base_url)
            entity_id = e.get("entityID", "(Missing entityID)")
            log.warning('removing \'%s\': schema validation failed: %s' % (entity_id, xsd.error_log))
            validation_errors[entity_id] = "{}".format(xsd.error_log)
            if e.getparent() is None:
                return None
            e.getparent().remove(e)
    return t


def filter_or_validate(
    t: ElementTree,
    filter_invalid: bool = False,
    base_url: str = "",
    source=None,
    validation_errors: Optional[Dict[str, Any]] = None,
) -> ElementTree:
    if validation_errors is None:
        validation_errors = {}
    log.debug("Filtering invalids from {}".format(base_url))
    if filter_invalid:
        t = filter_invalids_from_document(t, base_url=base_url, validation_errors=validation_errors)
        for entity_id, err in validation_errors.items():
            log.error(
                "Validation error while parsing {} (from {}). Removed @entityID='{}': {}".format(
                    base_url, source, entity_id, err
                )
            )
    else:  # all or nothing
        log.debug("Validating (one-shot) {}".format(base_url))
        try:
            validate_document(t)
        except DocumentInvalid as ex:
            err = xml_error(ex.error_log, m=base_url)
            validation_errors[base_url] = err
            raise MetadataException("Validation error while parsing {}: (from {}): {}".format(base_url, source, err))

    return t


def resolve_entities(entities, lookup_fn=None):
    """

    :param entities: a set of entities specifiers (lookup is used to find entities from this set)
    :param lookup_fn:  a function used to lookup entities by name
    :return: a set of entities
    """

    def _resolve(m, l_fn):
        if hasattr(m, 'tag'):
            return [m]
        else:
            return l_fn(m)

    resolved_entities = dict()  # a set won't do since __compare__ doesn't use @entityID
    for member in entities:
        for entity in _resolve(member, lookup_fn):
            entity_id = entity.get('entityID', None)
            if entity is not None and entity_id is not None:
                resolved_entities[entity_id] = entity
    return resolved_entities.values()


def entitiesdescriptor(
    entities,
    name,
    lookup_fn=None,
    cache_duration=None,
    valid_until=None,
    validate=True,
    filter_invalid=True,
    copy=True,
    nsmap=None,
):
    """
    :param lookup_fn: a function used to lookup entities by name - set to None to skip resolving
    :param entities: a set of entities specifiers (lookup is used to find entities from this set)
    :param name: the @Name attribute
    :param cache_duration: an XML timedelta expression, eg PT1H for 1hr
    :param valid_until: a relative time eg 2w 4d 1h for 2 weeks, 4 days and 1hour from now.
    :param copy: set to False to avoid making a copy of all the entities in list. This may be dangerous.
    :param validate: set to False to skip schema validation of the resulting EntitiesDescriptor element. This is dangerous!
    :param filter_invalid: remove invalid EntitiesDescriptor elements from aggregate
    :param nsmap: additional namespace definitions to include in top level EntitiesDescriptor element

    Produce an EntityDescriptors set from a list of entities. Optional Name, cacheDuration and validUntil are affixed.
    """

    if nsmap is None:
        nsmap = dict()

    nsmap.update(NS)

    if lookup_fn is not None:
        entities = resolve_entities(entities, lookup_fn=lookup_fn)

    for entity in entities:
        nsmap.update(entity.nsmap)

    log.debug("selecting %d entities before validation" % len(entities))

    attrs = dict(Name=name, nsmap=nsmap)
    if cache_duration is not None:
        attrs['cacheDuration'] = cache_duration
    if valid_until is not None:
        attrs['validUntil'] = valid_until
    t = etree.Element("{%s}EntitiesDescriptor" % NS['md'], **attrs)
    for entity in entities:
        ent_insert = entity
        if copy:
            ent_insert = deepcopy(ent_insert)
        t.append(ent_insert)

    if config.devel_write_xml_to_file:
        import os

        with open("/tmp/pyff_entities_out-{}.xml".format(os.getpid()), "w") as fd:
            fd.write(b2u(dumptree(t)))

    if validate:
        validation_errors = dict()
        t = filter_or_validate(
            t, filter_invalid=filter_invalid, base_url=name, source="request", validation_errors=validation_errors
        )

        for base_url, err in validation_errors.items():
            log.error("Validation error: @ {}: {}".format(base_url, err))

    return t


def entities_list(t=None):
    """
    :param t: An EntitiesDescriptor or EntityDescriptor element

    Returns the list of contained EntityDescriptor elements
    """
    if t is None:
        return []
    elif root(t).tag == "{%s}EntityDescriptor" % NS['md']:
        return [root(t)]
    else:
        return iter_entities(t)


def iter_entities(t):
    if t is None:
        return []
    return t.iter('{%s}EntityDescriptor' % NS['md'])


def find_entity(t, e_id, attr='entityID'):
    for e in iter_entities(t):
        if e.get(attr) == e_id:
            return e
    return None


# semantics copied from https://github.com/lordal/md-summary/blob/master/md-summary
# many thanks to Anders Lordahl & Scotty Logan for the idea
def guess_entity_software(e):
    for elt in chain(
        e.findall(".//{%s}SingleSignOnService" % NS['md']), e.findall(".//{%s}AssertionConsumerService" % NS['md'])
    ):
        location = elt.get('Location')
        if location:
            if (
                'Shibboleth.sso' in location
                or 'profile/SAML2/POST/SSO' in location
                or 'profile/SAML2/Redirect/SSO' in location
                or 'profile/Shibboleth/SSO' in location
            ):
                return 'Shibboleth'
            if location.endswith('saml2/idp/SSOService.php') or 'saml/sp/saml2-acs.php' in location:
                return 'SimpleSAMLphp'
            if location.endswith('user/authenticate'):
                return 'KalturaSSP'
            if location.endswith('adfs/ls') or location.endswith('adfs/ls/'):
                return 'ADFS'
            if '/oala/' in location or 'login.openathens.net' in location:
                return 'OpenAthens'
            if (
                '/idp/SSO.saml2' in location
                or '/sp/ACS.saml2' in location
                or 'sso.connect.pingidentity.com' in location
            ):
                return 'PingFederate'
            if 'idp/saml2/sso' in location:
                return 'Authentic2'
            if 'nidp/saml2/sso' in location:
                return 'Novell Access Manager'
            if 'affwebservices/public/saml2sso' in location:
                return 'CASiteMinder'
            if 'FIM/sps' in location:
                return 'IBMTivoliFIM'
            if (
                'sso/post' in location
                or 'sso/redirect' in location
                or 'saml2/sp/acs' in location
                or 'saml2/ls' in location
                or 'saml2/acs' in location
                or 'acs/redirect' in location
                or 'acs/post' in location
                or 'saml2/sp/ls/' in location
            ):
                return 'PySAML'
            if 'engine.surfconext.nl' in location:
                return 'SURFConext'
            if 'opensso' in location:
                return 'OpenSSO'
            if 'my.salesforce.com' in location:
                return 'Salesforce'

    entity_id = e.get('entityID')
    if '/shibboleth' in entity_id:
        return 'Shibboleth'
    if entity_id.endswith('/metadata.php'):
        return 'SimpleSAMLphp'
    if '/openathens' in entity_id:
        return 'OpenAthens'

    return 'other'


def is_idp(entity):
    return has_tag(entity, "{%s}IDPSSODescriptor" % NS['md'])


def is_sp(entity):
    return has_tag(entity, "{%s}SPSSODescriptor" % NS['md'])


def is_aa(entity):
    return has_tag(entity, "{%s}AttributeAuthorityDescriptor" % NS['md'])


def _domains(entity):
    domains = [url2host(entity.get('entityID'))]
    for d in entity.iter("{%s}DomainHint" % NS['mdui']):
        if d.text not in domains:
            domains.append(d.text)
    return domains


def with_entity_attributes(entity, cb):
    def _stext(e):
        if e.text is not None:
            return e.text.strip()

    for ea in entity.iter("{%s}EntityAttributes" % NS['mdattr']):
        for a in ea.iter("{%s}Attribute" % NS['saml']):
            an = a.get('Name', None)
            if a is not None:
                values = [x for x in [_stext(v) for v in a.iter("{%s}AttributeValue" % NS['saml'])] if x is not None]
                cb(an, values)


def _all_domains_and_subdomains(entity):
    dlist = []
    try:
        for dn in _domains(entity):
            for sub in subdomains(dn):
                if len(sub) > 1:  # TLD
                    dlist.append(sub)
    except ValueError:
        pass
    return dlist


def entity_attributes(entity):
    d = {}

    def _u(an, values):
        d[an] = values

    with_entity_attributes(entity, _u)

    return d


def find_in_document(t, member):
    relt = root(t)
    if is_text(member):
        if '!' in member:
            (src, xp) = member.split("!")
            return relt.xpath(xp, namespaces=NS, smart_strings=False)
        else:
            lst = []
            for e in iter_entities(relt):
                if e.get('entityID') == member:
                    lst.append(e)
            return lst
    raise MetadataException("unknown format for filtr member: %s" % member)


def entity_attribute_dict(entity):
    d = {}

    def _u(an, values):
        d[an] = values

    with_entity_attributes(entity, _u)

    d[ATTRS['domain']] = _all_domains_and_subdomains(entity)

    roles = d.setdefault(ATTRS['role'], [])
    if is_idp(entity):
        roles.append('idp')
        eca = ATTRS['entity-category']
        ec = d.setdefault(eca, [])
        if 'http://refeds.org/category/hide-from-discovery' not in ec:
            ec.append('http://pyff.io/category/discoverable')
    if is_sp(entity):
        roles.append('sp')
    if is_aa(entity):
        roles.append('aa')

    if ATTRS['software'] not in d:
        d[ATTRS['software']] = [guess_entity_software(entity)]

    return d


def gen_icon(e):
    scopes = entity_scopes(e)


def entity_icon_url(e, langs=None):
    for ico in filter_lang(e.iter("{%s}Logo" % NS['mdui']), langs=langs):
        return dict(url=ico.text, width=ico.get('width'), height=ico.get('height'))


def privacy_statement_url(entity, langs):
    for url in filter_lang(entity.iter("{%s}PrivacyStatementURL" % NS['mdui']), langs=langs):
        return url.text


def entity_geoloc(entity):
    for loc in entity.iter("{%s}GeolocationHint" % NS['mdui']):
        pos = loc.text[5:].split(",")
        return dict(lat=pos[0], long=pos[1])


def entity_domains(entity):
    domains = []
    for d in entity.iter("{%s}DomainHint" % NS['mdui']):
        if d.text == '.':
            return []
        domains.append(d.text)
    if not domains:
        domains.append(url2host(entity.get('entityID')))
    return domains


def entity_extended_display_i18n(entity, default_lang=None):

    name_dict = lang_dict(entity.iter("{%s}OrganizationName" % NS['md']), lambda e: e.text, default_lang=default_lang)
    name_dict.update(
        lang_dict(entity.iter("{%s}OrganizationDisplayName" % NS['md']), lambda e: e.text, default_lang=default_lang)
    )
    name_dict.update(lang_dict(entity.iter("{%s}ServiceName" % NS['md']), lambda e: e.text, default_lang=default_lang))
    name_dict.update(
        lang_dict(entity.iter("{%s}DisplayName" % NS['mdui']), lambda e: e.text, default_lang=default_lang)
    )

    desc_dict = lang_dict(entity.iter("{%s}OrganizationURL" % NS['md']), lambda e: e.text, default_lang=default_lang)
    desc_dict.update(
        lang_dict(entity.iter("{%s}Description" % NS['mdui']), lambda e: e.text, default_lang=default_lang)
    )

    return name_dict, desc_dict


def registration_authority(entity):
    regauth_el = entity.find(".//{%s}RegistrationInfo" % NS['mdrpi'])
    return regauth_el.attrib.get('registrationAuthority')


def entity_extended_display(entity, langs=None):
    """Utility-method for computing a displayable string for a given entity.

    :param entity: An EntityDescriptor element
    :param langs: The list of languages to search in priority order
    """
    display = entity.get('entityID')
    info = ''

    for organizationName in filter_lang(entity.iter("{%s}OrganizationName" % NS['md']), langs=langs):
        info = display
        display = organizationName.text
        break

    for organizationDisplayName in filter_lang(entity.iter("{%s}OrganizationDisplayName" % NS['md']), langs=langs):
        info = display
        display = organizationDisplayName.text
        break

    for serviceName in filter_lang(entity.iter("{%s}ServiceName" % NS['md']), langs=langs):
        info = display
        display = serviceName.text
        break

    for displayName in filter_lang(entity.iter("{%s}DisplayName" % NS['mdui']), langs=langs):
        info = display
        display = displayName.text
        break

    for organizationUrl in filter_lang(entity.iter("{%s}OrganizationURL" % NS['md']), langs=langs):
        info = organizationUrl.text
        break

    for description in filter_lang(entity.iter("{%s}Description" % NS['mdui']), langs=langs):
        info = description.text
        break

    if info == entity.get('entityID'):
        info = ''

    return display.strip(), info.strip()


def entity_display_name(entity: Element, langs=None) -> str:
    """Utility-method for computing a displayable string for a given entity.

    :param entity: An EntityDescriptor element
    :param langs: The list of languages to search in priority order
    """
    for displayName in filter_lang(entity.iter("{%s}DisplayName" % NS['mdui']), langs=langs):
        return displayName.text.strip()

    for serviceName in filter_lang(entity.iter("{%s}ServiceName" % NS['md']), langs=langs):
        return serviceName.text.strip()

    for organizationDisplayName in filter_lang(entity.iter("{%s}OrganizationDisplayName" % NS['md']), langs=langs):
        return organizationDisplayName.text.strip()

    for organizationName in filter_lang(entity.iter("{%s}OrganizationName" % NS['md']), langs=langs):
        return organizationName.text.strip()

    return entity.get('entityID').strip()


def sub_domains(e):
    lst = []
    domains = entity_domains(e)
    for d in domains:
        for sub in subdomains(d):
            if sub not in lst:
                lst.append(sub)
    return lst


def entity_scopes(e):
    elt = e.findall('.//{%s}IDPSSODescriptor/{%s}Extensions/{%s}Scope' % (NS['md'], NS['md'], NS['shibmd']))
    if elt is None or len(elt) == 0:
        return None
    return [s.text for s in elt]


def discojson(e, langs=None, fallback_to_favicon=False, icon_store=None):
    if e is None:
        return dict()

    title, descr = entity_extended_display(e)
    entity_id = e.get('entityID')
    title_langs, descr_langs = entity_extended_display_i18n(e)
    registrationAuthority = registration_authority(e)

<<<<<<< HEAD
    d = dict(title=title,
             descr=descr,
             title_langs=title_langs,
             descr_langs=descr_langs,
             auth='saml',
             entity_id=entity_id,
             entityID=entity_id,
             registrationAuthority=registrationAuthority)
=======
    d = dict(
        title=title,
        descr=descr,
        title_langs=title_langs,
        descr_langs=descr_langs,
        auth='saml',
        entity_id=entity_id,
        entityID=entity_id,
    )
>>>>>>> 601f7967

    eattr = entity_attribute_dict(e)
    if 'idp' in eattr[ATTRS['role']]:
        d['type'] = 'idp'
        d['hidden'] = 'true'
        if 'http://pyff.io/category/discoverable' in eattr[ATTRS['entity-category']]:
            d['hidden'] = 'false'
    elif 'sp' in eattr[ATTRS['role']]:
        d['type'] = 'sp'

    scopes = entity_scopes(e)
    if scopes is not None and len(scopes) > 0:
        d['scope'] = ",".join(scopes)
        if len(scopes) == 1:
            d['domain'] = scopes[0]
            d['name_tag'] = (scopes[0].split('.'))[0].upper()

    icon_info = entity_icon_url(e)
    if icon_info is not None:
        if icon_store is not None and 'url' in icon_info:
            ico = icon_store.lookup(icon_info['url'])
            if ico is not None:
                icon_info['url'] = ico
        d['entity_icon_url'] = icon_info

    keywords = filter_lang(e.iter("{%s}Keywords" % NS['mdui']), langs=langs)
    if keywords is not None:
        lst = [elt.text for elt in keywords]
        if len(lst) > 0:
            d['keywords'] = ",".join(lst)
    psu = privacy_statement_url(e, langs)
    if psu:
        d['privacy_statement_url'] = psu
    geo = entity_geoloc(e)
    if geo:
        d['geo'] = geo

    return d


def discojson_t(t, icon_store=None):
    return [discojson(en, icon_store=icon_store) for en in iter_entities(t)]


def fetch_mdjson(urls):
    resource = Resource()
    for url in urls:
        resource.add_child(url)

    rp = ResourceHandler(name="Metadata")
    rp.schedule(resource.children)
    try:
        rp.done.acquire()
        rp.done.wait()
    finally:
        rp.done.release()
    rp.fetcher.stop()
    rp.fetcher.join()

    entities = []
    for child in resource.children:
        entities.extend(child.t.findall(".//{%s}EntityDescriptor" % NS['md']))

    ot = entitiesdescriptor(entities, 'extra-sources')

    entities_json_list = discojson_t(ot)

    entities_json = {}
    for e in entities_json_list:
        entities_json[e['entityID']] = e

    return entities_json


def tinfojson(e):
    tinfo = {}

    tinfo_el = e.find('.//{%s}TrustInfo' % NS['ti'])
    if tinfo_el is None:
        return None

    tinfo['entityID'] = e.get('entityID', None)

    # grab metadata sources, download metadata, and translate to json
    md_source_urls = [el.text for el in tinfo_el.findall('.//{%s}MetadataSource' % NS['ti'])]
    if len(md_source_urls) > 0:
        tinfo['extra_md'] = fetch_mdjson(md_source_urls)

    tinfo['profiles'] = {}
    # Grab trust profile emements, and translate to json
    for profile_el in tinfo_el.findall('.//{%s}TrustProfile' % NS['ti']):
        name = profile_el.attrib['name']
        tinfo['profiles'][name] = {'entity': [], 'entities': []}

        fallback_handler = tinfo_el.find('.//{%s}FallbackHandler' % NS['ti'])
        if fallback_handler is not None:
            prof = fallback_handler.attrib.get('profile', 'href')
            handler = fallback_handler.text
            tinfo['profiles'][name]['fallback_handler'] = {'profile': prof, 'handler': handler}

        for entity_el in profile_el.findall('.//{%s}TrustedEntity' % NS['ti']):
            entity_id = entity_el.text
            include = entity_el.attrib.get('include', True)
            include = include if type(include) is bool else include in ('t', 'T', 'true', 'True')
            tinfo['profiles'][name]['entity'].append({'entity_id': entity_id, 'include': include})

        for entities_el in profile_el.findall('.//{%s}TrustedEntities' % NS['ti']):
            select = entities_el.text
            match = entities_el.attrib.get('match', 'registrationAuthority')
            include = entities_el.attrib.get('include', True)
            include = include if type(include) is bool else include in ('t', 'T', 'true', 'True')
            tinfo['profiles'][name]['entities'].append({'select': select, 'match': match, 'include': include})

    return tinfo


def tinfojson_t(t):
    d = []

    for e in iter_entities(t):
        tinfo = tinfojson(e)
        if tinfo is not None:
            d.append(tinfo)

    return d


def sha1_id(e):
    return hash_id(e, 'sha1')


def entity_simple_summary(e):
    if e is None:
        return dict()

    title, descr = entity_extended_display(e)
    entity_id = e.get('entityID')
    d = dict(
        title=title,
        descr=descr,
        auth='saml',
        entity_id=entity_id,
        entityID=entity_id,
        domains=";".join(sub_domains(e)),
        id=hash_id(e, 'sha1'),
    )

    scopes = entity_scopes(e)
    if scopes is not None and len(scopes) > 0:
        d['scopes'] = " ".join(scopes)

    psu = privacy_statement_url(e, None)
    if psu:
        d['privacy_statement_url'] = psu

    return d


def entity_orgurl(entity, langs=None):
    for organizationUrl in filter_lang(entity.iter("{%s}OrganizationURL" % NS['md']), langs=langs):
        return organizationUrl.text
    return None


def entity_service_name(entity, langs=None):
    for serviceName in filter_lang(entity.iter("{%s}ServiceName" % NS['md']), langs=langs):
        return serviceName.text
    return None


def entity_service_description(entity, langs=None):
    for serviceName in filter_lang(entity.iter("{%s}ServiceDescription" % NS['md']), langs=langs):
        return serviceName.text
    return None


def entity_requested_attributes(entity, langs=None):
    return [
        (a.get('Name'), bool(a.get('isRequired')))
        for a in filter_lang(entity.iter("{%s}RequestedAttribute" % NS['md']), langs=langs)
    ]


def entity_idp(entity):
    for idp in entity.iter("{%s}IDPSSODescriptor" % NS['md']):
        return idp

    return None


def entity_sp(entity):
    for sp in entity.iter("{%s}SPSSODescriptor" % NS['md']):
        return sp

    return None


def entity_contacts(entity):
    def _contact_dict(contact):
        first_name = first_text(contact, "{%s}GivenName" % NS['md'])
        last_name = first_text(contact, "{%s}SurName" % NS['md'])
        org = first_text(entity, "{%s}OrganizationName" % NS['md']) or first_text(
            entity, "{%s}OrganizationDisplayName" % NS['md']
        )
        company = first_text(entity, "{%s}Company" % NS['md'])
        mail = first_text(contact, "{%s}EmailAddress" % NS['md'])
        display_name = "Unknown"
        if first_name and last_name:
            display_name = ' '.join([first_name, last_name])
        elif first_name:
            display_name = first_name
        elif last_name:
            display_name = last_name
        elif mail:
            _, _, display_name = mail.partition(':')

        return dict(
            type=contact.get('contactType'),
            first_name=first_name,
            last_name=last_name,
            company=company or org,
            display_name=display_name,
            mail=mail,
        )

    return [_contact_dict(c) for c in entity.iter("{%s}ContactPerson" % NS['md'])]


def entity_nameid_formats(entity):
    return [nif.text for nif in entity.iter("{%s}NameIDFormat" % NS['md'])]


def object_id(e):
    return e.get('entityID')


def entity_simple_info(e, langs=None):
    d = entity_simple_summary(e)
    d['service_name'] = entity_service_name(e, langs)
    d['service_descr'] = entity_service_description(e, langs)
    d['entity_attributes'] = entity_attribute_dict(e)
    keywords = filter_lang(e.iter("{%s}Keywords" % NS['mdui']), langs=langs)
    if keywords is not None:
        lst = [elt.text for elt in keywords]
        if len(lst) > 0:
            d['keywords'] = ",".join(lst)
    return d


def entity_info(e, langs=None):
    d = entity_simple_summary(e)
    keywords = filter_lang(e.iter("{%s}Keywords" % NS['mdui']), langs=langs)
    if keywords is not None:
        lst = [elt.text for elt in keywords]
        if len(lst) > 0:
            d['keywords'] = ",".join(lst)

    d['privacy_statement_url'] = privacy_statement_url(e, langs)
    d['geo'] = entity_geoloc(e)
    d['orgurl'] = entity_orgurl(e, langs)
    d['service_name'] = entity_service_name(e, langs)
    d['service_descr'] = entity_service_description(e, langs)
    d['requested_attributes'] = entity_requested_attributes(e, langs)
    d['entity_attributes'] = entity_attribute_dict(e)
    d['contacts'] = entity_contacts(e)
    d['name_id_formats'] = entity_nameid_formats(e)
    d['is_idp'] = is_idp(e)
    d['is_sp'] = is_sp(e)
    d['is_aa'] = is_aa(e)
    d['xml'] = (
        dumptree(e, xml_declaration=False, pretty_print=True).decode('utf8').replace('<', '&lt;').replace('>', '&gt;')
    )
    if d['is_idp']:
        d['protocols'] = entity_idp(e).get('protocolSupportEnumeration', "").split()

    return d


def entity_extensions(e):
    """Return a list of the Extensions elements in the EntityDescriptor

    :param e: an EntityDescriptor
    :return: a list
    """
    ext = e.find("./{%s}Extensions" % NS['md'])
    if ext is None:
        ext = etree.Element("{%s}Extensions" % NS['md'])
        e.insert(0, ext)
    return ext


def annotate_entity(e, category, title, message, source=None):
    """Add an ATOM annotation to an EntityDescriptor or an EntitiesDescriptor. This is a simple way to
        add non-normative text annotations to metadata, eg for the purpuse of generating reports.

    :param e: An EntityDescriptor or an EntitiesDescriptor element
    :param category: The ATOM category
    :param title: The ATOM title
    :param message: The ATOM content
    :param source: An optional source URL. It is added as a <link> element with @rel='saml-metadata-source'
    """
    if e.tag != "{%s}EntityDescriptor" % NS['md'] and e.tag != "{%s}EntitiesDescriptor" % NS['md']:
        raise MetadataException('I can only annotate EntityDescriptor or EntitiesDescriptor elements')
    subject = e.get('Name', e.get('entityID', None))
    atom = ElementMaker(nsmap={'atom': 'http://www.w3.org/2005/Atom'}, namespace='http://www.w3.org/2005/Atom')
    args = [atom.published("%s" % datetime.now().isoformat()), atom.link(href=subject, rel="saml-metadata-subject")]
    if source is not None:
        args.append(atom.link(href=source, rel="saml-metadata-source"))
    args.extend([atom.title(title), atom.category(term=category), atom.content(message, type="text/plain")])
    entity_extensions(e).append(atom.entry(*args))


def _entity_attributes(e):
    ext = entity_extensions(e)
    ea = ext.find(".//{%s}EntityAttributes" % NS['mdattr'])
    if ea is None:
        ea = etree.Element("{%s}EntityAttributes" % NS['mdattr'])
        ext.append(ea)
    return ea


def _eattribute(e, attr, nf):
    ea = _entity_attributes(e)
    a = ea.xpath(".//saml:Attribute[@NameFormat='%s' and @Name='%s']" % (nf, attr), namespaces=NS, smart_strings=False)
    if a is None or len(a) == 0:
        a = etree.Element("{%s}Attribute" % NS['saml'])
        a.set('NameFormat', nf)
        a.set('Name', attr)
        ea.append(a)
    else:
        a = a[0]
    return a


def set_entity_attributes(e, d, nf=NF_URI):
    """Set an entity attribute on an EntityDescriptor

    :param e: The EntityDescriptor element
    :param d: A dict of attribute-value pairs that should be added as entity attributes
    :param nf: The nameFormat (by default "urn:oasis:names:tc:SAML:2.0:attrname-format:uri") to use.
    :raise: MetadataException unless e is an EntityDescriptor element
    """
    if e.tag != "{%s}EntityDescriptor" % NS['md']:
        raise MetadataException("I can only add EntityAttribute(s) to EntityDescriptor elements")

    for attr, value in d.items():
        a = _eattribute(e, attr, nf)
        velt = etree.Element("{%s}AttributeValue" % NS['saml'])
        velt.text = value
        a.append(velt)


def set_pubinfo(e, publisher=None, creation_instant=None):
    if e.tag != "{%s}EntitiesDescriptor" % NS['md']:
        raise MetadataException("I can only set RegistrationAuthority to EntitiesDescriptor elements")
    if publisher is None:
        raise MetadataException("At least publisher must be provided")

    if creation_instant is None:
        creation_instant = datetime2iso(utc_now())

    ext = entity_extensions(e)
    pi = ext.find(".//{%s}PublicationInfo" % NS['mdrpi'])
    if pi is not None:
        raise MetadataException("A PublicationInfo element is already present")
    pi = etree.Element("{%s}PublicationInfo" % NS['mdrpi'])
    pi.set('publisher', publisher)
    if creation_instant:
        pi.set('creationInstant', creation_instant)
    ext.append(pi)


def set_reginfo(e, policy=None, authority=None):
    if e.tag != "{%s}EntityDescriptor" % NS['md']:
        raise MetadataException("I can only set RegistrationAuthority to EntityDescriptor elements")
    if authority is None:
        raise MetadataException("At least authority must be provided")
    if policy is None:
        policy = dict()

    ext = entity_extensions(e)
    ri = ext.find(".//{%s}RegistrationInfo" % NS['mdrpi'])
    if ri is not None:
        ext.remove(ri)

    ri = etree.Element("{%s}RegistrationInfo" % NS['mdrpi'])
    ext.append(ri)
    ri.set('registrationAuthority', authority)
    for lang, policy_url in policy.items():
        rp = etree.Element("{%s}RegistrationPolicy" % NS['mdrpi'])
        rp.text = policy_url
        rp.set('{%s}lang' % NS['xml'], lang)
        ri.append(rp)


def expiration(t):
    relt = root(t)
    if relt.tag in ('{%s}EntityDescriptor' % NS['md'], '{%s}EntitiesDescriptor' % NS['md']):
        cache_duration = config.default_cache_duration
        valid_until = relt.get('validUntil', None)
        if valid_until is not None:
            now = utc_now().replace(microsecond=0)
            vu = iso2datetime(valid_until)
            return vu - now
        elif config.respect_cache_duration:
            cache_duration = relt.get('cacheDuration', config.default_cache_duration)
            return duration2timedelta(cache_duration)

    return None


def sort_entities(t, sxp=None):
    """
    Sorts the working entities 't' by the value returned by the xpath 'sxp'
    By default, entities are sorted by 'entityID' when this method is called without 'sxp', and otherwise as
    second criteria.
    Entities where no value exists for the given 'sxp' are sorted last.

    :param t: An element tree containing the entities to sort
    :param sxp: xpath expression selecting the value used for sorting the entities"""

    def get_key(e):
        eid = e.attrib.get('entityID')
        sv = None
        try:
            sxp_values = e.xpath(sxp, namespaces=NS, smart_strings=False)
            try:
                sv = sxp_values[0]
                try:
                    sv = sv.text
                except AttributeError:
                    pass
            except IndexError:
                log.warning("Sort pipe: unable to sort entity by '%s'. " "Entity '%s' has no such value" % (sxp, eid))
        except TypeError:
            pass

        log.debug("Generated sort key for entityID='%s' and %s='%s'" % (eid, sxp, sv))
        return sv is None, sv, eid

    container = root(t)
    container[:] = sorted(container, key=lambda e: get_key(e))


def set_nodecountry(e, country_code):
    """Set eidas:NodeCountry on an EntityDescriptor

    :param e: The EntityDescriptor element
    :param country_code: An ISO country code
    :raise: MetadataException unless e is an EntityDescriptor element
    """
    if e.tag != "{%s}EntityDescriptor" % NS['md']:
        raise MetadataException("I can only add NodeCountry to EntityDescriptor elements")

    def _set_nodecountry_in_ext(ext_elt, iso_cc):
        nc_elt = ext_elt.find("./{%s}NodeCountry" % NS['eidas'])
        if ext_elt is not None and nc_elt is None:
            velt = etree.Element("{%s}NodeCountry" % NS['eidas'])
            velt.text = iso_cc
            ext_elt.append(velt)

    ext = None
    idp = e.find("./{%s}IDPSSODescriptor" % NS['md'])
    if idp is not None and len(idp) > 0:
        ext = entity_extensions(idp)
        _set_nodecountry_in_ext(ext, country_code)

    sp = e.find("./{%s}SPSSODescriptor" % NS['md'])
    if sp is not None and len(sp) > 0:
        ext = entity_extensions(sp)
        _set_nodecountry_in_ext(ext, country_code)


def diff(t1, t2):
    s1 = set([e.get('entityID') for e in iter_entities(root(t1))])
    s2 = set([e.get('entityID') for e in iter_entities(root(t2))])
    return s1.difference(s2)<|MERGE_RESOLUTION|>--- conflicted
+++ resolved
@@ -793,16 +793,6 @@
     title_langs, descr_langs = entity_extended_display_i18n(e)
     registrationAuthority = registration_authority(e)
 
-<<<<<<< HEAD
-    d = dict(title=title,
-             descr=descr,
-             title_langs=title_langs,
-             descr_langs=descr_langs,
-             auth='saml',
-             entity_id=entity_id,
-             entityID=entity_id,
-             registrationAuthority=registrationAuthority)
-=======
     d = dict(
         title=title,
         descr=descr,
@@ -811,8 +801,8 @@
         auth='saml',
         entity_id=entity_id,
         entityID=entity_id,
+        registrationAuthority=registrationAuthority
     )
->>>>>>> 601f7967
 
     eattr = entity_attribute_dict(e)
     if 'idp' in eattr[ATTRS['role']]:
