--- conflicted
+++ resolved
@@ -194,12 +194,7 @@
         if l:
             return list(l)
 
-<<<<<<< HEAD
-        # log.debug("trying main index lookup %s: " % key)
         if key in self.md or key.strip("/") in self.md:
-=======
-        if key in self.md:
->>>>>>> 07feff11
             # log.debug("entities list %s: %s" % (key, self.md[key]))
             lst = []
             for entityID in self.md[key]:
