"""
These are the built-in "pipes" - functions that can be used to put together a processing pipeling for pyFF.
"""

import base64
import hashlib
import json
import operator
import os
import re
import sys
import traceback
from copy import deepcopy
from datetime import datetime
from str2bool import str2bool
from typing import Dict, Optional

<<<<<<< HEAD
from .constants import NS, config
from .decorators import deprecated
from .logs import get_log
from .pipes import Plumbing, PipeException, PipelineCallback, pipe
from .utils import total_seconds, dumptree, safe_write, root, with_tree, duration2timedelta, xslt_transform, \
    validate_document, hash_id
from .samlmd import sort_entities, iter_entities, annotate_entity, set_entity_attributes, \
    discojson_t, set_pubinfo, set_reginfo, find_in_document, entitiesdescriptor, set_nodecountry, resolve_entities, \
    tinfojson_t
from six.moves.urllib_parse import urlparse
from .exceptions import MetadataException
=======
import ipaddress
>>>>>>> 601f7967
import six
import xmlsec
from lxml import etree
from lxml.etree import DocumentInvalid
from six.moves.urllib_parse import quote_plus, urlparse

from pyff.constants import NS
from pyff.decorators import deprecated
from pyff.exceptions import MetadataException
from pyff.logs import get_log
from pyff.pipes import PipeException, PipelineCallback, Plumbing, pipe, registry
from pyff.samlmd import (
    annotate_entity,
    discojson_t,
    entitiesdescriptor,
    find_in_document,
    iter_entities,
    resolve_entities,
    set_entity_attributes,
    set_nodecountry,
    set_pubinfo,
    set_reginfo,
    sort_entities,
)
from pyff.utils import (
    datetime2iso,
    dumptree,
    duration2timedelta,
    hash_id,
    iso2datetime,
    root,
    safe_write,
    total_seconds,
    utc_now,
    validate_document,
    with_tree,
    xslt_transform,
)

__author__ = 'leifj'

FILESPEC_REGEX = r'([^ \t\n\r\f\v]+)\s+as\s+([^ \t\n\r\f\v]+)'
log = get_log(__name__)


@pipe
def dump(req: Plumbing.Request, *opts):
    """
    Print a representation of the entities set on stdout. Useful for testing.

    :param req: The request
    :param opts: Options (unused)
    :return: None

    """
    if req.t is not None:
        print(dumptree(req.t))
    else:
        print("<EntitiesDescriptor xmlns=\"{}\"/>".format(NS['md']))


@pipe(name="map")
def _map(req: Plumbing.Request, *opts):
    """

    loop over the entities in a selection

    :param req:
    :param opts:
    :return: None

    **Examples**

    .. code-block:: yaml

        - map:
           - ...statements...

    Executes a set of statements in parallell (using a thread pool).

    """

    def _p(e):
        entity_id = e.get('entityID')
        ip = Plumbing(pipeline=req.args, pid="{}.each[{}]".format(req.plumbing.pid, entity_id))
        ireq = Plumbing.Request(ip, req.md, t=e, scheduler=req.scheduler)
        ireq.set_id(entity_id)
        ireq.set_parent(req)
        return ip.iprocess(ireq)

    from multiprocessing.pool import ThreadPool

    pool = ThreadPool()
    result = pool.map(_p, iter_entities(req.t), chunksize=10)
    log.info("processed {} entities".format(len(result)))


@pipe(name="then")
def _then(req: Plumbing.Request, *opts):
    """
    Call a named 'when' clause and return - akin to macro invocations for pyFF
    """
    for cb in [PipelineCallback(p, req, store=req.md.store) for p in opts]:
        req.t = cb(req.t)
    return req.t


@pipe(name="log_entity")
def _log_entity(req: Plumbing.Request, *opts):
    """
    log the request id as it is processed (typically the entity_id)
    """
    log.info(str(req.id))
    return req.t


@pipe(name="print")
def _print_t(req: Plumbing.Request, *opts):
    """

    Print whatever is in the active tree without transformation

    :param req: The request
    :param opts: Options (unused)
    :return: None

    **Examples**

    .. code-block:: yaml

        - print
           output: "somewhere.foo"

    """
    fn = None
    if isinstance(req.args, dict):
        fn = req.args.get('output', None)
    if fn is not None:
        safe_write(fn, req.t)
    else:
        print(req.t)


@pipe
def end(req: Plumbing.Request, *opts):
    """
    Exit with optional error code and message.

    :param req: The request
    :param opts: Options (unused)
    :return: None

    **Examples**

    .. code-block:: yaml

        - end
        - unreachable

    **Warning** This is very bad if used with pyffd - the server will stop running. If you just want to
    break out of the pipeline, use break instead.

    """
    code = 0
    if isinstance(req.args, dict):
        code = req.args.get('code', 0)
        msg = req.args.get('message', None)
        if msg is not None:
            print(msg)
    sys.exit(code)


@pipe
def fork(req: Plumbing.Request, *opts):
    """
    Make a copy of the working tree and process the arguments as a pipleline. This essentially resets the working
    tree and allows a new plumbing to run. Useful for producing multiple outputs from a single source.

    :param req: The request
    :param opts: Options (unused)
    :return: None

    **Examples**

    .. code-block:: yaml

        - select  # select all entities
        - fork:
            - certreport
            - publish:
                 output: "/tmp/annotated.xml"
        - fork:
            - xslt:
                 stylesheet: tidy.xml
            - publish:
                 output: "/tmp/clean.xml"

    The second fork in this example is strictly speaking not necessary since the main plumbing is still active
    but it may help to structure your plumbings this way.

    **Merging**

    Normally the result of the "inner" plumbing is disgarded - unless published or emit:ed to a calling client
    in the case of the MDX server - but by adding 'merge' to the options with an optional 'merge strategy' the
    behaviour can be changed to merge the result of the inner pipeline back to the parent working document.

    The default merge strategy is 'replace_existing' which replaces each EntityDescriptor found in the resulting
    document in the parent document (using the entityID as a pointer). Any python module path ('a.mod.u.le:callable')
    ending in a callable is accepted. If the path doesn't contain a ':' then it is assumed to reference one of the
    standard merge strategies in pyff.merge_strategies.

    For instance the following block can be used to set an attribute on a single entity:

    .. code-block:: yaml

        - fork merge:
            - select: http://sp.example.com/shibboleth-sp
            - setattr:
                attribute: value


    Note that unless you have a select statement before your fork merge you'll be merging into an empty
    active document which with the default merge strategy of replace_existing will result in an empty
    active document. To avoid this do a select before your fork, thus:

    .. code-block:: yaml

        - select
        - fork merge:
            - select: http://sp.example.com/shibboleth-sp
            - setattr:
                attribute: value

    """
    nt = None
    if req.t is not None:
        nt = deepcopy(req.t)

    if not isinstance(req.args, list):
        raise ValueError('Non-list arguments to "fork" not allowed')

    ip = Plumbing(pipeline=req.args, pid=f'{req.plumbing.pid}.fork')
    ireq = Plumbing.Request(ip, req.md, t=nt, scheduler=req.scheduler)
    ireq.set_id(req.id)
    ireq.set_parent(req)
    ip.iprocess(ireq)

    if req.t is not None and ireq.t is not None and len(root(ireq.t)) > 0:
        if 'merge' in opts:
            sn = "pyff.merge_strategies:replace_existing"
            if opts[-1] != 'merge':
                sn = opts[-1]
            req.md.store.merge(req.t, ireq.t, strategy_name=sn)

    return req.t


@deprecated(reason="any pipeline has been replace by other behaviour")
@pipe(name='any')
def _any(lst, d):
    for x in lst:
        if x in d:
            if type(d) == dict:
                return d[x]
            else:
                return True
    return False


@pipe(name='break')
def _break(req: Plumbing.Request, *opts):
    """
    Break out of a pipeline.

    :param req: The request
    :param opts: Options (unused)
    :return: None

    This sets the 'done' request property to True which causes the pipeline to terminate at that point. The method name
    is '_break' but the keyword is 'break' to avoid conflicting with python builtin methods.

    **Examples**

    .. code-block:: yaml

        - one
        - two
        - break
        - unreachable

    """
    req.done = True
    return req.t


@pipe(name='pipe')
def _pipe(req: Plumbing.Request, *opts):
    """
    Run the argument list as a pipleine.

    :param req: The request
    :param opts: Options (unused)
    :return: None

    Unlike fork, pipe does not copy the working document but instead operates on the current active document. The done
    request property is reset to False after the pipeline has been processed. This allows for a classical switch/case
    flow using the following construction:

    .. code-block:: yaml

        - pipe:
            - when a:
                - one
                - break
            - when b:
                - two
                - break

    In this case if 'a' is present in the request state, then 'one' will be executed and the 'when b' condition will not
    be tested at all. Note that at the topmost level the pipe is implicit and may be left out.

    .. code-block:: yaml

        - pipe:
            - one
            - two

    is equivalent to

    .. code-block:: yaml

        - one
        - two

    """
    if not isinstance(req.args, list):
        raise ValueError('Non-list arguments to "pipe" not allowed')

    ot = Plumbing(pipeline=req.args, pid=f'{req.plumbing.id}.pipe').iprocess(req)
    req.done = False
    return ot


@pipe
def when(req: Plumbing.Request, condition: str, *values):
    """
    Conditionally execute part of the pipeline.

    :param req: The request
    :param condition: The condition key
    :param values: The condition values
    :return: None

    The inner pipeline is executed if the at least one of the condition values is present for the specified key in
    the request state.

    **Examples**

    .. code-block:: yaml

        - when foo
            - something
        - when bar bill
            - other

    The condition operates on the state: if 'foo' is present in the state (with any value), then the something branch is
    followed. If 'bar' is present in the state with the value 'bill' then the other branch is followed.
    """
    c = req.state.get(condition, None)
    if c is None:
        log.debug(f'Condition {repr(condition)} not present in state {req.state}')
    if c is not None and (not values or _any(values, c)):
        if not isinstance(req.args, list):
            raise ValueError('Non-list arguments to "when" not allowed')

        return Plumbing(pipeline=req.args, pid="%s.when" % req.plumbing.id).iprocess(req)
    return req.t


@pipe
def info(req: Plumbing.Request, *opts):
    """
    Dumps the working document on stdout. Useful for testing.

    :param req: The request
    :param opts: Options (unused)
    :return: None

    """
    if req.t is None:
        raise PipeException("Your pipeline is missing a select statement.")

    for e in req.t.xpath("//md:EntityDescriptor", namespaces=NS, smart_strings=False):
        print(e.get('entityID'))
    return req.t


@pipe
def sort(req: Plumbing.Request, *opts):
    """
    Sorts the working entities by the value returned by the given xpath.
    By default, entities are sorted by 'entityID' when the 'order_by [xpath]' option is omitted and
    otherwise as second criteria.
    Entities where no value exists for a given xpath are sorted last.

    :param req: The request
    :param opts: Options: <order_by [xpath]> (see bellow)
    :return: None

    Options are put directly after "sort". E.g:

    .. code-block:: yaml

        - sort order_by [xpath]

    **Options**
    - order_by [xpath] : xpath expression selecting to the value used for sorting the entities.
    """
    if req.t is None:
        raise PipeException("Unable to sort empty document.")

    _opts: Dict[str, Optional[str]] = dict(list(zip(opts[0:1], [" ".join(opts[1:])])))
    if 'order_by' not in _opts:
        _opts['order_by'] = None
    sort_entities(req.t, _opts['order_by'])

    return req.t


@pipe
def publish(req: Plumbing.Request, *opts):
    """
    Publish the working document in XML form.

    :param req: The request
    :param opts: Options (unused)
    :return: None

     Publish takes one argument: path to a file where the document tree will be written.

    **Examples**

    .. code-block:: yaml

        - publish: /tmp/idp.xml

    The full set of options with their corresponding defaults:

    .. code-block:: yaml

        - publish:
             output: output
             raw: false
             pretty_print: false
             urlencode_filenames: false
             hash_link: false
             update_store: true
             ext: .xml

    If output is an existing directory, publish will write the working tree to a filename in the directory
    based on the @entityID or @Name attribute. Unless 'raw' is set to true the working tree will be serialized
    to a string before writing, with minimal formatting if 'pretty_print' is true (see 'indent' action for more
    extensive control). If true, 'hash_link' will generate a symlink based on the hash id (sha1) for
    compatibility with MDQ. Unless false, 'update_store' will cause the the current store to be updated with
    the published artifact. Setting 'ext' allows control over the file extension.
    """

    if req.t is None:
        raise PipeException("Empty document submitted for publication")

    if req.args is None:
        raise PipeException("Publish must at least specify output")

    if not isinstance(req.args, dict):
        req.args = dict(output=req.args[0])

    for t in ('raw', 'pretty_print', 'update_store', 'hash_link', 'urlencode_filenames'):
        if t in req.args and type(req.args[t]) is not bool:
            req.args[t] = str2bool(str(req.args[t]))

    req.args.setdefault('ext', '.xml')
    req.args.setdefault('output_file', 'output')
    req.args.setdefault('raw', False)
    req.args.setdefault('pretty_print', False)
    req.args.setdefault('update_store', True)
    req.args.setdefault('hash_link', False)
    req.args.setdefault('urlencode_filenames', False)

    output_file = req.args.get("output", None)

    if not req.args.get('raw'):
        try:
            validate_document(req.t)
        except DocumentInvalid as ex:
            log.error(ex.error_log)
            raise PipeException("XML schema validation failed")

    def _nop(x):
        return x

    enc = _nop
    if req.args.get('urlencode_filenames'):
        enc = quote_plus

    if output_file is not None:
        output_file = output_file.strip()
        resource_name = output_file
        m = re.match(FILESPEC_REGEX, output_file)
        if m:
            output_file = m.group(1)
            resource_name = m.group(2)
        out = output_file
        data = req.t
        if not req.args.get('raw'):
            data = dumptree(req.t, pretty_print=req.args.get('pretty_print'))

        if os.path.isdir(output_file):
            file_name = "{}{}".format(enc(req.id), req.args.get('ext'))
            out = os.path.join(output_file, file_name)
            safe_write(out, data, mkdirs=True)
            if req.args.get('hash_link'):
                link_name = "{}{}".format(enc(hash_id(req.id)), req.args.get('ext'))
                link_path = os.path.join(output_file, link_name)
                if os.path.exists(link_path):
                    os.unlink(link_path)
                os.symlink(file_name, link_path)
        else:
            safe_write(out, data, mkdirs=True)

        if req.args.get('update_store'):
            req.store.update(req.t, tid=resource_name)  # TODO maybe this is not the right thing to do anymore
    return req.t


@pipe
@deprecated(reason="stats subsystem was removed")
def loadstats(req: Plumbing.Request, *opts):
    """
    Log (INFO) information about the result of the last call to load

    :param req: The request
    :param opts: Options: (none)
    :return: None

    """
    log.info("pyff loadstats has been deprecated")


@pipe
@deprecated(reason="replaced with load")
def remote(req: Plumbing.Request, *opts):
    """
    Deprecated. Calls :py:mod:`pyff.pipes.builtins.load`.
    """
    return load(req, opts)


@pipe
@deprecated(reason="replaced with load")
def local(req: Plumbing.Request, *opts):
    """
    Deprecated. Calls :py:mod:`pyff.pipes.builtins.load`.
    """
    return load(req, opts)


@pipe
@deprecated(reason="replaced with load")
def _fetch(req: Plumbing.Request, *opts):
    return load(req, *opts)


@pipe
def load(req: Plumbing.Request, *opts):
    """
    General-purpose resource fetcher.

        :param req: The request
        :param _opts: Options: See "Options" below
        :return: None

    Supports both remote and local resources. Fetching remote resources is done in parallel using threads.

    Note: When downloading remote files over HTTPS the TLS server certificate is not validated by default
    Note: Default behaviour is to ignore metadata files or entities in MD files that cannot be loaded

    Options are put directly after "load". E.g:

    .. code-block:: yaml

        - load fail_on_error True filter_invalid False:
          - http://example.com/some_remote_metadata.xml
          - local_file.xml
          - /opt/directory_containing_md_files/

    **Options**
    Defaults are marked with (*)
    - max_workers <5> : Number of parallel threads to use for loading MD files
    - timeout <120> : Socket timeout when downloading files
    - validate <True*|False> : When true downloaded metadata files are validated (schema validation)
    - fail_on_error <True|False*> : Control whether an error during download, parsing or (optional)validation of a MD file
                                    does not abort processing of the pipeline. When true a failure aborts and causes pyff
                                    to exit with a non zero exit code. Otherwise errors are logged but ignored.
    - filter_invalid <True*|False> : Controls validation behaviour. When true Entities that fail validation are filtered
                                     I.e. are not loaded. When false the entire metadata file is either loaded, or not.
                                     fail_on_error controls whether failure to validating the entire MD file will abort
                                     processing of the pipeline.
    - verify_tls <True|False*>     : Controls the validation of the host's TLS certificate on fetching the resources
    """
    _opts = dict(list(zip(opts[::2], opts[1::2])))
    _opts.setdefault('timeout', 120)
    _opts.setdefault('max_workers', 5)
    _opts.setdefault('validate', "True")
    _opts.setdefault('fail_on_error', "False")
    _opts.setdefault('filter_invalid', "True")
    _opts.setdefault('verify_tls', "False")
    _opts['validate'] = bool(str2bool(_opts['validate']))
    _opts['fail_on_error'] = bool(str2bool(_opts['fail_on_error']))
    _opts['filter_invalid'] = bool(str2bool(_opts['filter_invalid']))
    _opts['verify_tls'] = bool(str2bool(_opts['verify_tls']))

    if not isinstance(req.args, list):
        raise ValueError('Non-list args to "load" not allowed')

    for x in req.args:
        x = x.strip()
        log.debug(f"load parsing '{x}'")
        r = x.split()

        assert len(r) in range(1, 8), PipeException(
            "Usage: load resource [as url] [[verify] verification] [via pipeline] [cleanup pipeline]"
        )

        url = r.pop(0)

        # Copy parent node opts as a starting point
        child_opts = req.md.rm.opts.copy(update={"via": [], "cleanup": [], "verify": None, "alias": url})

        while len(r) > 0:
            elt = r.pop(0)
            if elt in ("as", "verify", "via", "cleanup"):
                # These elements have an argument
                if len(r) > 0:
                    value = r.pop(0)
                    if elt == "as":
                        child_opts.alias = value
                    elif elt == "verify":
                        child_opts.verify = value
                    elif elt == "via":
                        child_opts.via.append(PipelineCallback(value, req, store=req.md.store))
                    elif elt == "cleanup":
                        child_opts.cleanup.append(PipelineCallback(value, req, store=req.md.store))
                    else:
                        raise ValueError(f'Unhandled resource option {elt}')
                else:
                    raise PipeException(
                        "Usage: load resource [as url] [[verify] verification] [via pipeline]* [cleanup pipeline]*"
                    )
            else:
                child_opts.verify = elt

        # override anything in child_opts with what is in opts
        child_opts = child_opts.copy(update=_opts)

        req.md.rm.add_child(url, child_opts)

    log.debug("Refreshing all resources")
    req.md.rm.reload(fail_on_error=bool(_opts['fail_on_error']))


def _select_args(req):
    args = req.args
    if args is None and 'select' in req.state:
        args = [req.state.get('select')]
    if args is None:
        args = req.store.collections()
    if args is None or not args:
        args = req.store.lookup('entities')
    if args is None or not args:
        args = []

    log.info("selecting using args: %s" % args)

    return args


@pipe
def select(req: Plumbing.Request, *opts):
    """
    Select a set of EntityDescriptor elements as the working document.

    :param req: The request
    :param opts: Options - used for select alias
    :return: returns the result of the operation as a working document

    Select picks and expands elements (with optional filtering) from the active repository you setup using calls
    to :py:mod:`pyff.pipes.builtins.load`. See :py:mod:`pyff.mdrepo.MDRepository.lookup` for a description of the syntax for
    selectors.

    **Examples**

    .. code-block:: yaml

        - select

    This would select all entities in the active repository.

    .. code-block:: yaml

        - select: "/var/local-metadata"

    This would select all entities found in the directory /var/local-metadata. You must have a call to local to load
    entities from this directory before select statement.

    .. code-block:: yaml

        - select: "/var/local-metadata!//md:EntityDescriptor[md:IDPSSODescriptor]"

    This would selects all IdPs from /var/local-metadata

    .. code-block:: yaml

        - select: "!//md:EntityDescriptor[md:SPSSODescriptor]"

    This would select all SPs

    Select statements are not cumulative - a select followed by another select in the plumbing resets the
    working documents to the result of the second select.

    Most statements except local and remote depend on having a select somewhere in your plumbing and will
    stop the plumbing if the current working document is empty. For instance, running

    .. code-block:: yaml

        - select: "!//md:EntityDescriptor[md:SPSSODescriptor]"

    would terminate the plumbing at select if there are no SPs in the local repository. This is useful in
    combination with fork for handling multiple cases in your plumbings.

    The 'as' keyword allows a select to be stored as an alias in the local repository. For instance

    .. code-block:: yaml

        - select as /foo-2.0: "!//md:EntityDescriptor[md:IDPSSODescriptor]"

    would allow you to use /foo-2.0.json to refer to the JSON-version of all IdPs in the current repository.
    Note that you should not include an extension in your "as foo-bla-something" since that would make your
    alias invisible for anything except the corresponding mime type.
    """
    args = _select_args(req)
    name = req.plumbing.id
    if len(opts) > 0:
        if opts[0] != 'as' and len(opts) == 1:
            name = opts[0]
        if opts[0] == 'as' and len(opts) == 2:
            name = opts[1]

    entities = resolve_entities(args, lookup_fn=req.md.store.select)

    if req.state.get('match', None):  # TODO - allow this to be passed in via normal arguments

        match = req.state['match']

        if isinstance(match, six.string_types):
            query = [match.lower()]

        def _strings(elt):
            lst = []
            for attr in [
                '{%s}DisplayName' % NS['mdui'],
                '{%s}ServiceName' % NS['md'],
                '{%s}OrganizationDisplayName' % NS['md'],
                '{%s}OrganizationName' % NS['md'],
                '{%s}Keywords' % NS['mdui'],
                '{%s}Scope' % NS['shibmd'],
            ]:
                lst.extend([s.text for s in elt.iter(attr)])
            lst.append(elt.get('entityID'))
            return [item for item in lst if item is not None]

        def _ip_networks(elt):
            return [ipaddress.ip_network(x.text) for x in elt.iter('{%s}IPHint' % NS['mdui'])]

        def _match(q, elt):
            q = q.strip()
            if ':' in q or '.' in q:
                try:
                    nets = _ip_networks(elt)
                    for net in nets:
                        if ipaddress.ip_adress(q) in net:
                            return net
                except ValueError:
                    pass

            if q is not None and len(q) > 0:
                tokens = _strings(elt)
                p = re.compile(r'\b{}'.format(q), re.IGNORECASE)
                for tstr in tokens:
                    if p.search(tstr):
                        return tstr
            return None

        log.debug("matching {} in {} entities".format(match, len(entities)))
        entities = list(filter(lambda e: _match(match, e) is not None, entities))
        log.debug("returning {} entities after match".format(len(entities)))

    ot = entitiesdescriptor(entities, name)
    if ot is None:
        raise PipeException("empty select - stop")

    if req.plumbing.id != name:
        log.debug("storing synthetic collection {}".format(name))
        req.store.update(ot, name)

    return ot


@pipe(name="filter")
def _filter(req: Plumbing.Request, *opts):
    """

    Refines the working document by applying a filter. The filter expression is a subset of the
    select semantics and syntax:

    .. code-block:: yaml

        - filter:
            - "!//md:EntityDescriptor[md:SPSSODescriptor]"
            - "https://idp.example.com/shibboleth"

    This would select all SPs and any entity with entityID "https://idp.example.com/shibboleth"
    from the current working document and return as the new working document. Filter also supports
    the "as <alias>" construction from select allowing new synthetic collections to be created
    from filtered documents.

    """

    if req.t is None:
        raise PipeException("Unable to filter on an empty document - use select first")

    alias = False
    if len(opts) > 0:
        if opts[0] != 'as' and len(opts) == 1:
            name = opts[0]
            alias = True
        if opts[0] == 'as' and len(opts) == 2:
            name = opts[1]
            alias = True

    name = req.plumbing.id
    args = req.args
    if args is None or not args:
        args = []

    ot = entitiesdescriptor(args, name, lookup_fn=lambda member: find_in_document(req.t, member), copy=False)
    if alias:
        req.store.update(ot, name)

    req.t = None

    if ot is None:
        raise PipeException("empty filter - stop")

    # print "filter returns %s" % [e for e in iter_entities(ot)]
    return ot


@pipe
def pick(req: Plumbing.Request, *opts):
    """

    Select a set of EntityDescriptor elements as a working document but don't validate it.

    :param req: The request
    :param opts: Options (unused)
    :return: returns the result of the operation as a working document

    Useful for testing. See py:mod:`pyff.pipes.builtins.pick` for more information about selecting the document.

    """
    args = _select_args(req)
    ot = entitiesdescriptor(args, req.plumbing.id, lookup_fn=req.md.store.lookup, validate=False)
    if ot is None:
        raise PipeException("empty select '%s' - stop" % ",".join(args))
    return ot


@pipe
def first(req: Plumbing.Request, *opts):
    """

    If the working document is a single EntityDescriptor, strip the outer EntitiesDescriptor element and return it.

    :param req: The request
    :param opts: Options (unused)
    :return: returns the first entity descriptor if the working document only contains one

    Sometimes (eg when running an MDX pipeline) it is usually expected that if a single EntityDescriptor is being returned
    then the outer EntitiesDescriptor is stripped. This method does exactly that.

    """
    if req.t is None:
        raise PipeException("Your pipeline is missing a select statement.")

    gone = object()  # sentinel
    entities = iter_entities(req.t)
    one = next(entities, gone)
    if one is gone:
        return req.t  # empty tree - return it as is

    two = next(entities, gone)  # one EntityDescriptor in tree - return just that one
    if two is gone:
        return one

    return req.t


@pipe(name='discojson')
def _discojson(req: Plumbing.Request, *opts):
    """

    Return a discojuice-compatible json representation of the tree

    .. code-block:: yaml
      discojson:

    If the config.load_icons directive is set the icons will be returned from a (possibly persistent) local
    cache & converted to data: URIs

    :param req: The request
    :param opts: Options (unused)
    :return: returns a JSON array

    """

    if req.t is None:
        raise PipeException("Your pipeline is missing a select statement.")

    res = discojson_t(req.t, icon_store=req.md.icon_store)
    res.sort(key=operator.itemgetter('title'))

    return json.dumps(res)


@pipe(name='tinfojson')
def _tinfojson(req, *opts):
    """

    Return a json representation of the trust information

    .. code-block:: yaml
      tinfojson:

    The returned json doc will have the following structure.

    The root is a dictionary, in which the keys are the entityID's
    of the SP entities that have trust information in their metadata,
    and the values are a representation of that trust information.

    For the XML structure of the trust information see the XML Schema
    in this repo at `/src/pyff/schema/saml-metadata-trustinfo-v1.0.xsd`.

    For each SP with trust information, the representation of
    that information is as follows.

    If there are MetadataSource elements, there will be a key
    'extra_md' pointing to a dictionary of the metadata from those additional
    sources, with entityIDs as keys and entities (with the format provided by
    the discojson function above) as values.

    Then there will be a key 'profiles' pointing to a dictionary
    in which the keys are the names of the trust profiles, and the values
    are json representations of those trust profiles.

    Each trust profile will have the following keys.

    If the trust profile includes a FallbackHandler element, there will
    be a key 'fallback_handler' pointing to a dict with 2 keys, 'profile'
    which by default is 'href', and handler which is a string, commonly a URL.

    Then there will be an 'entity' key pointing to a list of representations of
    individual trusted/untrusted entities, each of them a dictionary, with 2 keys:
    'entity_id' pointing to a string with the entityID, and 'include',
    pointing to a boolean.

    Finally there will be a key 'entities' pointing to a list of representations
    of groups of trusted/untrusted entities, each of them a dictionary with 3 keys:
    a 'match' key pointing to the property of the entities by which they will be selected,
    by default 'registrationAuthority', a key 'select' with the value that will be used
    to select the 'match' property, and 'include', pointing to a boolean.

    :param req: The request
    :param opts: Options (unusued)
    :return: returns a JSON doc

    """

    if req.t is None:
        raise PipeException("Your pipeline is missing a select statement.")

    res = tinfojson_t(req.t)

    return json.dumps(res)


@pipe
def sign(req: Plumbing.Request, *_opts):
    """

    Sign the working document.

    :param req: The request
    :param opts: Options (unused)
    :return: returns the signed working document

    Sign expects a single dict with at least a 'key' key and optionally a 'cert' key. The 'key' argument references
    either a PKCS#11 uri or the filename containing a PEM-encoded non-password protected private RSA key.
    The 'cert' argument may be empty in which case the cert is looked up using the PKCS#11 token, or may point
    to a file containing a PEM-encoded X.509 certificate.

    **PKCS11 URIs**

    A pkcs11 URI has the form

    .. code-block:: xml

        pkcs11://<absolute path to SO/DLL>[:slot]/<object label>[?pin=<pin>]

    The pin parameter can be used to point to an environment variable containing the pin: "env:<ENV variable>".
    By default pin is "env:PYKCS11PIN" which tells sign to use the pin found in the PYKCS11PIN environment
    variable. This is also the default for PyKCS11 which is used to communicate with the PKCS#11 module.

    **Examples**

    .. code-block:: yaml

        - sign:
            key: pkcs11:///usr/lib/libsofthsm.so/signer

    This would sign the document using the key with label 'signer' in slot 0 of the /usr/lib/libsofthsm.so module.
    Note that you may need to run pyff with env PYKCS11PIN=<pin> .... for this to work. Consult the documentation
    of your PKCS#11 module to find out about any other configuration you may need.

    .. code-block:: yaml

        - sign:
            key: signer.key
            cert: signer.crt

    This example signs the document using the plain key and cert found in the signer.key and signer.crt files.

    """
    if req.t is None:
        raise PipeException("Your pipeline is missing a select statement.")

    if not isinstance(req.args, dict):
        raise PipeException("Missing key and cert arguments to sign pipe")

    key_file = req.args.get('key', None)
    cert_file = req.args.get('cert', None)

    if key_file is None:
        raise PipeException("Missing key argument for sign pipe")

    if cert_file is None:
        log.info("Attempting to extract certificate from token...")

    opts = dict()
    relt = root(req.t)
    idattr = relt.get('ID')
    if idattr:
        opts['reference_uri'] = f'#{idattr}'
    xmlsec.sign(req.t, key_file, cert_file, **opts)

    return req.t


@pipe
def stats(req: Plumbing.Request, *opts):
    """

    Display statistics about the current working document.

    :param req: The request
    :param opts: Options (unused)
    :return: always returns the unmodified working document

    **Examples**

    .. code-block:: yaml

        - stats

    """
    if req.t is None:
        raise PipeException("Your pipeline is missing a select statement.")

    print("---")
    print("total size:     {:d}".format(req.store.size()))
    if not hasattr(req.t, 'xpath'):
        raise PipeException("Unable to call stats on non-XML")

    if req.t is not None:
        print("selected:       {:d}".format(len(req.t.xpath("//md:EntityDescriptor", namespaces=NS))))
        print(
            "          idps: {:d}".format(len(req.t.xpath("//md:EntityDescriptor[md:IDPSSODescriptor]", namespaces=NS)))
        )
        print(
            "           sps: {:d}".format(len(req.t.xpath("//md:EntityDescriptor[md:SPSSODescriptor]", namespaces=NS)))
        )
    print("---")
    return req.t


@pipe
def summary(req: Plumbing.Request, *opts):
    """

    Display a summary of the repository
    :param req:
    :param opts:
    :return:

    """
    if req.t is None:
        raise PipeException("Your pipeline is missing a select statement.")

    return dict(size=req.store.size())


@pipe(name='store')
def _store(req: Plumbing.Request, *opts):
    """

    Save the working document as separate files

    :param req: The request
    :param opts: Options (unused)
    :return: always returns the unmodified working document

    Split the working document into EntityDescriptor-parts and save in directory/sha1(@entityID).xml. Note that
    this does not erase files that may already be in the directory. If you want a "clean" directory, remove it
    before you call store.

    """
    if req.t is None:
        raise PipeException("Your pipeline is missing a select statement.")

    if not req.args:
        raise PipeException("store requires an argument")

    if isinstance(req.args, dict):
        target_dir = req.args.get('directory', None)
    else:
        target_dir = req.args[0]

    if target_dir is not None:
        if not os.path.isdir(target_dir):
            os.makedirs(target_dir)
        for e in iter_entities(req.t):
            fn = hash_id(e, prefix=False)
            safe_write("%s.xml" % os.path.join(target_dir, fn), dumptree(e, pretty_print=True))
    return req.t


@pipe
def xslt(req: Plumbing.Request, *opts):
    """

    Transform the working document using an XSLT file.

    :param req: The request
    :param opts: Options (unused)
    :return: the transformation result

    Apply an XSLT stylesheet to the working document. The xslt pipe takes a set of keyword arguments. The only required
    argument is 'stylesheet' which identifies the xslt resource. This is looked up either in the package or as a
    user-supplied file. The rest of the keyword arguments are made available as string parameters to the XSLT transform.

    **Examples**

    .. code-block:: yaml

        - xslt:
            sylesheet: foo.xsl
            x: foo
            y: bar

    """
    if req.t is None:
        raise PipeException("Your plumbing is missing a select statement.")

    if not isinstance(req.args, dict):
        raise ValueError('Non-dict args to "xslt" not allowed')

    stylesheet = req.args.get('stylesheet', None)
    if stylesheet is None:
        raise PipeException("xslt requires stylesheet")

    params = dict((k, "\'%s\'" % v) for (k, v) in list(req.args.items()))
    del params['stylesheet']
    try:
        return root(xslt_transform(req.t, stylesheet, params))
    except Exception as ex:
        log.debug(traceback.format_exc())
        raise ex

@pipe
def indent(req: Plumbing.Request, *opts):
    """

    Transform the working document using proper indentation. Requires lxml >= 4.5

    :param req: The request
    :param opts: Options (unused)
    :return: the transformation result

    Indent the working document.

    **Examples**

    .. code-block:: yaml

        - indent:
            space: '    '

    """
    if req.t is None:
        raise PipeException("Your plumbing is missing a select statement.")

    if not req.args:
        req.args = {}

    if not isinstance(req.args, dict):
        raise PipeException("usage: indent {space: '    '}")

    space = req.args.get('space', '  ')

    if callable(getattr(etree, 'indent', None)):
        return etree.indent(req.t, space=space)
    else:
        raise PipeException("lxml version >= 4.5 required.")


@pipe
def validate(req: Plumbing.Request, *opts):
    """

    Validate the working document

    :param req: The request
    :param opts: Not used
    :return: The unmodified tree


    Generate an exception unless the working tree validates. Validation is done automatically during publication and
    loading of metadata so this call is seldom needed.

    """
    if req.t is not None:
        validate_document(req.t)

    return req.t


@pipe
def prune(req: Plumbing.Request, *opts):
    """

    Prune the active tree, removing all elements matching

    :param req: The request
    :param opts: Not used
    :return: The tree with all specified elements removed


    ** Examples**
    .. code-block:: yaml

        - prune:
            - .//{http://www.w3.org/2000/09/xmldsig#}Signature

    This example would drop all Signature elements. Note the use of namespaces.

    .. code-block:: yaml

        - prune:
            - .//{http://www.w3.org/2000/09/xmldsig#}Signature[1]

    This example would drop the first Signature element only.

    """

    if req.t is None:
        raise PipeException("Your pipeline is missing a select statement.")

    if not isinstance(req.args, list):
        raise ValueError('Non-list args to "prune" not allowed')

    for path in req.args:
        for part in req.t.iterfind(path):
            parent = part.getparent()
            if parent is not None:
                parent.remove(part)
            else:  # we just removed the top-level element - return empty tree
                return None

    return req.t


@pipe
def check_xml_namespaces(req: Plumbing.Request, *opts):
    """
    Ensure that all namespaces are http or httpd scheme URLs.

    :param req: The request
    :param opts: Options (not used)
    :return: always returns the unmodified working document or throws an exception if checks fail

    """
    if req.t is None:
        raise PipeException("Your pipeline is missing a select statement.")

    def _verify(elt):
        if isinstance(elt.tag, six.string_types):
            for prefix, uri in list(elt.nsmap.items()):
                if not uri.startswith('urn:'):
                    u = urlparse(uri)
                    if u.scheme not in ('http', 'https'):
                        raise MetadataException(
                            "Namespace URIs must be be http(s) URIs ('{}' declared on {})".format(uri, elt.tag)
                        )

    with_tree(root(req.t), _verify)
    return req.t


@pipe
def drop_xsi_type(req: Plumbing.Request, *opts):
    """
    Remove all xsi namespaces from the tree.

    :param req: The request
    :param opts: Options (not used)
    :return: drop all xsi:type declarations

    """
    if req.t is None:
        raise PipeException("Your pipeline is missing a select statement.")

    def _drop_xsi_type(elt):
        try:
            del elt.attrib["{%s}type" % NS["xsi"]]
        except Exception as ex:
            pass

    with_tree(root(req.t), _drop_xsi_type)
    return req.t


@pipe
def certreport(req: Plumbing.Request, *opts):
    """
    Generate a report of the certificates (optionally limited by expiration time or key size) found in the selection.

    :param req: The request
    :param opts: Options (not used)
    :return: always returns the unmodified working document

    **Examples**

    .. code-block:: yaml

        - certreport:
             error_seconds: 0
             warning_seconds: 864000
             error_bits: 1024
             warning_bits: 2048

    For key size checking this will report keys with a size *less* than the size specified, defaulting to errors
    for keys smaller than 1024 bits and warnings for keys smaller than 2048 bits. It should be understood as the
    minimum key size for each report level, as such everything below will create report entries.

    Remember that you need a 'publish' or 'emit' call after certreport in your plumbing to get useful output. PyFF
    ships with a couple of xslt transforms that are useful for turning metadata with certreport annotation into
    HTML.

    """

    if req.t is None:
        raise PipeException("Your pipeline is missing a select statement.")

    if not req.args:
        req.args = {}

    if not isinstance(req.args, dict):
        raise PipeException("usage: certreport {warning: 864000, error: 0}")

    error_seconds = int(req.args.get('error_seconds', "0"))
    warning_seconds = int(req.args.get('warning_seconds', "864000"))
    error_bits = int(req.args.get('error_bits', "1024"))
    warning_bits = int(req.args.get('warning_bits', "2048"))

    seen: Dict[str, bool] = {}
    for eid in req.t.xpath("//md:EntityDescriptor/@entityID", namespaces=NS, smart_strings=False):
        for cd in req.t.xpath(
            "md:EntityDescriptor[@entityID='%s']//ds:X509Certificate" % eid, namespaces=NS, smart_strings=False
        ):
            try:
                cert_pem = cd.text
                cert_der = base64.b64decode(cert_pem)
                m = hashlib.sha1()
                m.update(cert_der)
                fp = m.hexdigest()
                if fp not in seen:
                    seen[fp] = True
                    entity_elt = cd.getparent().getparent().getparent().getparent().getparent()
                    cdict = xmlsec.utils.b642cert(cert_pem)
                    keysize = cdict['modulus'].bit_length()
                    cert = cdict['cert']
                    if keysize < error_bits:
                        annotate_entity(
                            entity_elt,
                            "certificate-error",
                            "keysize too small",
                            "%s has keysize of %s bits (less than %s)" % (cert.getSubject(), keysize, error_bits),
                        )
                        log.error("%s has keysize of %s" % (eid, keysize))
                    elif keysize < warning_bits:
                        annotate_entity(
                            entity_elt,
                            "certificate-warning",
                            "keysize small",
                            "%s has keysize of %s bits (less than %s)" % (cert.getSubject(), keysize, warning_bits),
                        )
                        log.warning("%s has keysize of %s" % (eid, keysize))

                    notafter = cert.getNotAfter()
                    if notafter is None:
                        annotate_entity(
                            entity_elt,
                            "certificate-error",
                            "certificate has no expiration time",
                            "%s has no expiration time" % cert.getSubject(),
                        )
                    else:
                        try:
                            et = datetime.strptime("%s" % notafter, "%y%m%d%H%M%SZ")
                            now = datetime.now()
                            dt = et - now
                            if total_seconds(dt) < error_seconds:
                                annotate_entity(
                                    entity_elt,
                                    "certificate-error",
                                    "certificate has expired",
                                    "%s expired %s ago" % (cert.getSubject(), -dt),
                                )
                                log.error("%s expired %s ago" % (eid, -dt))
                            elif total_seconds(dt) < warning_seconds:
                                annotate_entity(
                                    entity_elt,
                                    "certificate-warning",
                                    "certificate about to expire",
                                    "%s expires in %s" % (cert.getSubject(), dt),
                                )
                                log.warning("%s expires in %s" % (eid, dt))
                        except ValueError as ex:
                            annotate_entity(
                                entity_elt,
                                "certificate-error",
                                "certificate has unknown expiration time",
                                "%s unknown expiration time %s" % (cert.getSubject(), notafter),
                            )

                    req.store.update(entity_elt)
            except Exception as ex:
                log.debug(traceback.format_exc())
                log.error(f'Got exception while creating certreport: {ex}')


@pipe
def emit(req: Plumbing.Request, ctype="application/xml", *opts):
    """
    Returns a UTF-8 encoded representation of the working tree.

    :param req: The request
    :param ctype: The mimetype of the response.
    :param opts: Options (not used)
    :return: unicode data

    Renders the working tree as text and sets the digest of the tree as the ETag. If the tree has already been rendered as
    text by an earlier step the text is returned as utf-8 encoded unicode. The mimetype (ctype) will be set in the
    Content-Type HTTP response header.

    **Examples**

    .. code-block:: yaml

        - emit application/xml:
        - break

    """
    if req.t is None:
        raise PipeException("Your pipeline is missing a select statement.")

    d = req.t
    if hasattr(d, 'getroot') and hasattr(d.getroot, '__call__'):
        nd = d.getroot()
        if nd is None:
            d = str(d)
        else:
            d = nd

    if hasattr(d, 'tag'):
        d = dumptree(d)

    if d is not None:
        m = hashlib.sha1()
        if not isinstance(d, six.binary_type):
            d = d.encode("utf-8")
        m.update(d)
        req.state['headers']['ETag'] = m.hexdigest()
    else:
        raise PipeException("Empty")

    req.state['headers']['Content-Type'] = ctype
    if six.PY2:
        d = six.u(d)
    return d


@pipe
def signcerts(req: Plumbing.Request, *opts):
    """
    Logs the fingerprints of the signing certs found in the current working tree.

    :param req: The request
    :param opts: Options (not used)
    :return: always returns the unmodified working document

    Useful for testing.

    **Examples**

    .. code-block:: yaml

        - signcerts

    """
    if req.t is None:
        raise PipeException("Your pipeline is missing a select statement.")

    for fp, pem in list(xmlsec.crypto.CertDict(req.t).items()):
        log.info("found signing cert with fingerprint %s" % fp)
    return req.t


@pipe
def finalize(req: Plumbing.Request, *opts):
    """
    Prepares the working document for publication/rendering.

    :param req: The request
    :param opts: Options (not used)
    :return: returns the working document with @Name, @cacheDuration and @validUntil set

    Set Name, ID, cacheDuration and validUntil on the toplevel EntitiesDescriptor element of the working document.
    Unless explicitly provided the @Name is set from the request URI if the pipeline is executed in the pyFF server. The
    @ID is set to a string representing the current date/time and will be prefixed with the string provided, which
    defaults to '_'. The @cacheDuration element must be a valid xsd duration (eg PT5H for 5 hrs) and @validUntil can
    be either an absolute ISO 8601 time string or (more commonly) a relative time in the form

    .. code-block:: none

        \+?([0-9]+d)?\s*([0-9]+h)?\s*([0-9]+m)?\s*([0-9]+s)?


    For instance +45d 2m results in a time delta of 45 days and 2 minutes. The '+' sign is optional.

    If operating on a single EntityDescriptor then @Name is ignored (cf :py:mod:`pyff.pipes.builtins.first`).

    **Examples**

    .. code-block:: yaml

        - finalize:
            cacheDuration: PT8H
            validUntil: +10d
            ID: pyff

    """
    if req.t is None:
        raise PipeException("Your plumbing is missing a select statement.")

    if not isinstance(req.args, dict):
        raise ValueError('Non-dict args to "finalize" not allowed')

    e = root(req.t)
    if e.tag == "{%s}EntitiesDescriptor" % NS['md']:
        name = req.args.get('name', None)
        if name is None or 0 == len(name):
            name = req.args.get('Name', None)
        if name is None or 0 == len(name):
            name = req.state.get('url', None)
            if name and 'baseURL' in req.args:

                try:
                    name_url = urlparse(name)
                    base_url = urlparse(req.args.get('baseURL'))
                    # TODO: Investigate this error, which is probably correct:
                    #       error: On Python 3 '{}'.format(b'abc') produces "b'abc'", not 'abc';
                    #       use '{!r}'.format(b'abc') if this is desired behavior
                    name = "{}://{}{}".format(base_url.scheme, base_url.netloc, name_url.path)  # type: ignore
                    log.debug("-------- using Name: %s" % name)
                except ValueError as ex:
                    log.debug(f'Got an exception while finalizing: {ex}')
                    name = None
        if name is None or 0 == len(name):
            name = e.get('Name', None)

        if name:
            e.set('Name', name)

    now = utc_now()

    mdid = req.args.get('ID', 'prefix _')
    if re.match(r'(\s)*prefix(\s)*', mdid):
        prefix = re.sub(r'^(\s)*prefix(\s)*', '', mdid)
        _id = now.strftime(prefix + "%Y%m%dT%H%M%SZ")
    else:
        _id = mdid

    if not e.get('ID'):
        e.set('ID', _id)

    valid_until = str(req.args.get('validUntil', e.get('validUntil', None)))
    if valid_until is not None and len(valid_until) > 0:
        offset = duration2timedelta(valid_until)
        if offset is not None:
            dt = now + offset
            e.set('validUntil', datetime2iso(dt))
        elif valid_until is not None:
            # TODO: if validUntil was not present, valid_until will be the string 'None' here - never the literal None
            try:
                dt = iso2datetime(valid_until)
                offset = dt - now
                e.set('validUntil', datetime2iso(dt))
            except ValueError as ex:
                log.error("Unable to parse validUntil: %s (%s)" % (valid_until, ex))

        # set a reasonable default: 50% of the validity
        # we replace this below if we have cacheDuration set
        # TODO: offset can be None here, if validUntil is not a valid duration or ISO date
        #       What is the right action to take then?
        if offset:
            req.state['cache'] = int(total_seconds(offset) / 50)

    cache_duration = req.args.get('cacheDuration', e.get('cacheDuration', None))
    if cache_duration is not None and len(cache_duration) > 0:
        offset = duration2timedelta(cache_duration)
        if offset is None:
            raise PipeException("Unable to parse %s as xs:duration" % cache_duration)

        e.set('cacheDuration', cache_duration)
        req.state['cache'] = int(total_seconds(offset))

    return req.t


@pipe(name='reginfo')
def _reginfo(req: Plumbing.Request, *opts):
    """
    Sets registration info extension on EntityDescription element

    :param req: The request
    :param opts: Options (not used)
    :return: A modified working document

    Transforms the working document by setting the specified attribute on all of the EntityDescriptor
    elements of the active document.

    **Examples**

    .. code-block:: yaml

        - reginfo:
           [policy:
                <lang>: <registration policy URL>]
           authority: <registrationAuthority URL>

    """
    if req.t is None:
        raise PipeException("Your pipeline is missing a select statement.")

    if not isinstance(req.args, dict):
        raise ValueError('Non-dict args to "reginfo" not allowed')

    for e in iter_entities(req.t):
        set_reginfo(e, **req.args)

    return req.t


@pipe(name='pubinfo')
def _pubinfo(req: Plumbing.Request, *opts):
    """
    Sets publication info extension on EntityDescription element

    :param req: The request
    :param opts: Options (not used)
    :return: A modified working document

    Transforms the working document by setting the specified attribute on all of the EntityDescriptor
    elements of the active document.

    **Examples**

    .. code-block:: yaml

        - pubinfo:
           publisher: <publisher URL>

    """
    if req.t is None:
        raise PipeException("Your pipeline is missing a select statement.")

    if not isinstance(req.args, dict):
        raise ValueError('Non-dict args to "pubinfo" not allowed')

    set_pubinfo(root(req.t), **req.args)

    return req.t


@pipe(name='setattr')
def _setattr(req: Plumbing.Request, *opts):
    """
    Sets entity attributes on the working document

    :param req: The request
    :param opts: Options (not used)
    :return: A modified working document

    Transforms the working document by setting the specified attribute on all of the EntityDescriptor
    elements of the active document.

    **Examples**

    .. code-block:: yaml

        - setattr:
            attr1: value1
            attr2: value2
            ...

    Normally this would be combined with the 'merge' feature of fork to add attributes to the working
    document for later processing.

    """
    if req.t is None:
        raise PipeException("Your pipeline is missing a select statement.")

    for e in iter_entities(req.t):
        # log.debug("setting %s on %s" % (req.args,e.get('entityID')))
        set_entity_attributes(e, req.args)
        req.store.update(e)

    return req.t


@pipe(name='nodecountry')
def _nodecountry(req: Plumbing.Request, *opts):
    """
    Sets eidas:NodeCountry

    :param req: The request
    :param opts: Options (not used)
    :return: A modified working document

    Transforms the working document by setting NodeCountry

    **Examples**

    .. code-block:: yaml

        - nodecountry:
            country: XX

    Normally this would be combined with the 'merge' feature of fork or in a cleanup pipline to add attributes to
    the working document for later processing.

    """
    if req.t is None:
        raise PipeException("Your pipeline is missing a select statement.")

    if not isinstance(req.args, dict):
        raise ValueError('Non-dict args to "nodecountry" not allowed')

    for e in iter_entities(req.t):
        if req.args is not None and 'country' in req.args:
            set_nodecountry(e, country_code=req.args['country'])
            req.store.update(e)
        else:
            log.error("No country found in arguments to nodecountry")

    return req.t


__all__ = [fn.__name__ for fn in registry.values()]<|MERGE_RESOLUTION|>--- conflicted
+++ resolved
@@ -14,22 +14,7 @@
 from datetime import datetime
 from str2bool import str2bool
 from typing import Dict, Optional
-
-<<<<<<< HEAD
-from .constants import NS, config
-from .decorators import deprecated
-from .logs import get_log
-from .pipes import Plumbing, PipeException, PipelineCallback, pipe
-from .utils import total_seconds, dumptree, safe_write, root, with_tree, duration2timedelta, xslt_transform, \
-    validate_document, hash_id
-from .samlmd import sort_entities, iter_entities, annotate_entity, set_entity_attributes, \
-    discojson_t, set_pubinfo, set_reginfo, find_in_document, entitiesdescriptor, set_nodecountry, resolve_entities, \
-    tinfojson_t
-from six.moves.urllib_parse import urlparse
-from .exceptions import MetadataException
-=======
 import ipaddress
->>>>>>> 601f7967
 import six
 import xmlsec
 from lxml import etree
@@ -44,6 +29,7 @@
 from pyff.samlmd import (
     annotate_entity,
     discojson_t,
+    tinfojson_t,
     entitiesdescriptor,
     find_in_document,
     iter_entities,
