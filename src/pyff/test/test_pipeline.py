<<<<<<< HEAD
import json
=======
import os
>>>>>>> 601f7967
import shutil
import tempfile

import pytest
import six
import yaml
from mako.lookup import TemplateLookup
from mock import patch

from pyff import builtins
from pyff.exceptions import MetadataException
from pyff.parse import ParserException
from pyff.pipes import PipeException, Plumbing, plumbing
from pyff.repo import MDRepository
from pyff.resource import ResourceException
from pyff.test import ExitException, SignerTestCase
from pyff.utils import hash_id, parse_xml, resource_filename, root

__author__ = 'leifj'

# The 'builtins' import appears unused to static analysers, ensure it isn't removed
assert builtins is not None


class PipeLineTest(SignerTestCase):
    @pytest.fixture(autouse=True)
    def _capsys(self, capsys):
        self._capsys = capsys

    @property
    def captured_stdout(self) -> str:
        """ Return anything written to STDOUT during this test """
        out, _err = self._capsys.readouterr()  # type: ignore
        return out

    @property
    def captured_stderr(self) -> str:
        """ Return anything written to STDERR during this test """
        _out, err = self._capsys.readouterr()  # type: ignore
        return err

    @pytest.fixture(autouse=True)
    def _caplog(self, caplog):
        """ Return anything written to the logging system during this test """
        self._caplog = caplog

    @property
    def captured_log_text(self) -> str:
        return self._caplog.text  # type: ignore

    def run_pipeline(self, pl_name, ctx=None, md=None):
        if ctx is None:
            ctx = dict()

        if md is None:
            md = MDRepository()

        templates = TemplateLookup(directories=[os.path.join(self.datadir, 'simple-pipeline')])
        pipeline = tempfile.NamedTemporaryFile('w').name
        template = templates.get_template(pl_name)
        with open(pipeline, "w") as fd:
            fd.write(template.render(ctx=ctx))
        res = plumbing(pipeline).process(md, state={'batch': True, 'stats': {}})
        os.unlink(pipeline)
        return res, md, ctx

    def exec_pipeline(self, pstr):
        md = MDRepository()
        p = yaml.safe_load(six.StringIO(pstr))
        print("\n{}".format(yaml.dump(p)))
        pl = Plumbing(p, pid="test")
        res = pl.process(md, state={'batch': True, 'stats': {}})
        return res, md

    @classmethod
    def setUpClass(cls):
        SignerTestCase.setUpClass()

    def setUp(self):
        SignerTestCase.setUpClass()
        self.templates = TemplateLookup(directories=[os.path.join(self.datadir, 'simple-pipeline')])


class ParseTest(PipeLineTest):
    def test_parse(self):
        res, md = self.exec_pipeline(
            f"""
- load:
    - {self.datadir}/metadata
- select
- stats
"""
        )
        eIDs = [e.get('entityID') for e in md.store]
        assert 'https://idp.example.com/saml2/idp/metadata.php1' not in eIDs
        assert 'https://idp.example.com/saml2/idp/metadata.php' in eIDs
        assert (
            "removing 'https://idp.example.com/saml2/idp/metadata.php1': schema validation failed"
            in self.captured_log_text
        )


# To run all LoadErrorTests: ./setup.py test -s pyff.test.test_pipeline.LoadErrorTest
# To run individual test: ./setup.py test -s pyff.test.test_pipeline.LoadErrorTest.test_fail_on_error_no_file
class LoadErrorTest(PipeLineTest):
    # A File that does not exist must throw an error with fail_on_error=True
    def test_fail_on_error_no_file(self):
        try:
            res, md = self.exec_pipeline(
                f"""
    - load fail_on_error True:
        - {self.datadir}/file_that_does_not_exist.xml
    - select
    - stats
    """
            )
        except ResourceException as ex:
            print("----\n", ex, "\n++++")
            assert "file_that_does_not_exist.xml" in str(ex)
            return True

        assert "Expected PipeException or ResourceException" == False

    # A File that does not exist must throw an error with fail_on_error=True
    def test_fail_on_error_no_file_url(self):
        try:
            res, md = self.exec_pipeline(
                f"""
    - load fail_on_error True:
        - file://{self.datadir}/file_that_does_not_exist.xml
    - select
    - stats
    """
            )
        except ResourceException as ex:
            print(str(ex))
            assert "file_that_does_not_exist.xml" in str(ex)
            return True

        assert "Expected ResourceException" == False

    # An URL that cannot be downloaded must throw an error with fail_on_error=True
    # Note: Due to load_url retries it takes 20s to complete this test
    def test_fail_on_error_no_url(self):
        try:
            res, md = self.exec_pipeline(
                """
    - load fail_on_error True:
        - http://127.0.0.1/does_not_exist.xml
    - select
    - stats
    """
            )
        except BaseException as ex:
            print(ex)
            assert "does_not_exist.xml" in str(ex)
            return True

        assert "Expected Exception" == False

    # A file with invalid XML must throw an exception with fail_on_error True:
    def test_fail_on_error_invalid_file(self):
        try:
            res, md = self.exec_pipeline(
                f"""
    - load fail_on_error True:
        - {self.datadir}/metadata/test01.xml
        - {self.datadir}/metadata/test02-invalid.xml
    - select
    - stats
"""
            )
        except (MetadataException, ParserException, ResourceException) as ex:
            print(ex)
            return True

        assert "Expected MetadataException or ParserException" == False

    # A directory with a file with invalid metadata must throw an exception with fail_on_error True and filter_invalid False:
    def test_fail_on_error_invalid_dir(self):
        try:
            res, md = self.exec_pipeline(
                f"""
    - load fail_on_error True filter_invalid False:
        - {self.datadir}/metadata/
    - select
    - stats
    """
            )
        except (MetadataException, ParserException, ResourceException) as ex:
            print(ex)
            return True

        assert "Expected MetadataException or ParserException" == False

    # A file with invalid XML must not throw an exception by default (fail_on_error False):
    def test_no_fail_on_error_invalid_file(self):
        res, md = self.exec_pipeline(
            f"""
    - load:
        - {self.datadir}/metadata/test01.xml
        - {self.datadir}/metadata/test02-invalid.xml
    - select
    - stats
    """
        )
        # Test that the test01.xml was loaded
        assert md.lookup('https://idp.example.com/saml2/idp/metadata.php')

    # Loading an xml file with an invalid entity must throw when filter_invalid False and fail_on_error True
    def test_fail_on_error_invalid_entity(self):
        try:
            res, md = self.exec_pipeline(
                f"""
    - load fail_on_error True filter_invalid False:
        - {self.datadir}/metadata/test01.xml
        - {self.datadir}/metadata/test03-invalid.xml
    - select
    - stats
    """
            )
        except (MetadataException, ParserException) as ex:
            print(ex)
            assert ":SCHEMASV:" in str(ex)
            assert "/metadata/test03-invalid.xml" in str(ex)
            return True

        assert "Expected MetadataException or ParserException" == False

    # Test default behaviour. Loading a file with an invalid entity must not raise an exception
    def test_no_fail_on_error_invalid_entity(self):
        res, md = self.exec_pipeline(
            f"""
    - load:
        - {self.datadir}/metadata/test01.xml
        - {self.datadir}/metadata/test03-invalid.xml
    - select
    - stats
    """
        )
        # Test that the test01.xml was loaded
        assert md.lookup('https://idp.example.com/saml2/idp/metadata.php')

    # A directory with a file with invalid metadata must not throw by default:
    def test_no_fail_on_error_invalid_dir(self):
        res, md = self.exec_pipeline(
            f"""
    - load:
        - {self.datadir}/metadata/
    - select
    - stats
    """
        )
        # Test that the test01.xml was loaded
        assert md.lookup('https://idp.example.com/saml2/idp/metadata.php')


class SortTest(PipeLineTest):
    EID1 = "https://idp.aco.net/idp/shibboleth"
    EID2 = "https://idp.example.com/saml2/idp/metadata.php"
    EID3 = "https://sharav.abes.fr/idp/shibboleth"

    @staticmethod
    def _run_sort_test(expected_order, sxp, res, l):
        if sxp is not None:
            # Verify expected warnings for missing sort values
            for e in expected_order:
                try:
                    if not isinstance(e[1], bool):
                        raise TypeError
                    if not e[1]:
                        keygen_fail_str = (
                            f"Sort pipe: unable to sort entity by '{sxp}'. Entity '{e[0]}' has no such value"
                        )
                        try:
                            assert keygen_fail_str in str(l)
                        except AssertionError:
                            print(
                                f"Test failed on expecting missing sort value from: '{e[0]}'.\n"
                                f"Could not find string on the output: '{keygen_fail_str}'.\nOutput was:\n {six.u(l)}"
                            )
                            raise
                except (IndexError, TypeError):
                    print(
                        f"Test failed for: '{''.join(str(e))}' due to 'order_by' xpath "
                        "supplied without proper expectation tuple."
                    )
                    raise

        # Verify order
        from pyff.samlmd import iter_entities

        elts = list(iter_entities(res))
        print("elts: {}".format(elts))
        for i, me in enumerate(expected_order):
            print("{}: {}".format(i, me))
            try:
                assert elts[i].attrib.get("entityID") == me[0]
            except AssertionError:
                print(
                    (
                        f"Test failed on verifying sort position {i:d}.\nExpected: {me[0]}; "
                        f"Found: {elts[i].attrib.get('entityID')} "
                    )
                )
                raise

    # Test sort by entityID only
    def test_sort(self):
        sxp = None
        res, md = self.exec_pipeline(
            f"""
    - load:
        - {self.datadir}/metadata/test01.xml
        - {self.datadir}/metadata/sharav.abes.fr.xml
        - {self.datadir}/simple-pipeline/idp.aco.net.xml
    - select:
        - "!//md:EntityDescriptor[md:IDPSSODescriptor]"
    - sort
    - dump
    - stats
    """
        )

        # tuple format (entityID, has value for 'order_by' xpath)
        expected_order = [(self.EID1,), (self.EID2,), (self.EID3,)]
        self._run_sort_test(expected_order, sxp, res, self.captured_log_text)

    # Test sort entries first by registrationAuthority
    def test_sort_by_ra(self):
        sxp = ".//md:Extensions/mdrpi:RegistrationInfo/@registrationAuthority"
        res, md = self.exec_pipeline(
            f"""
    - load:
        - {self.datadir}/metadata/test01.xml
        - {self.datadir}/metadata/sharav.abes.fr.xml
        - {self.datadir}/simple-pipeline/idp.aco.net.xml
    - select:
        - "!//md:EntityDescriptor[md:IDPSSODescriptor]"
    - sort order_by {sxp}
    - stats
    """
        )

        # tuple format (entityID, has value for 'order_by' xpath)
        expected_order = [(self.EID3, True), (self.EID1, False), (self.EID2, False)]
        self._run_sort_test(expected_order, sxp, res, self.captured_log_text)

    # Test group entries by specific NameIDFormat support
    def test_sort_group(self):
        sxp = ".//md:IDPSSODescriptor/md:NameIDFormat[./text()='urn:mace:shibboleth:1.0:nameIdentifier']"
        res, md = self.exec_pipeline(
            f"""
    - load:
        - {self.datadir}/metadata/test01.xml
        - {self.datadir}/metadata/sharav.abes.fr.xml
        - {self.datadir}/simple-pipeline/idp.aco.net.xml
    - select:
        - "!//md:EntityDescriptor[md:IDPSSODescriptor]"
    - sort order_by {sxp}
    - stats
    """
        )
        # tuple format (entityID, has value for 'order_by' xpath)
        expected_order = [(self.EID1, True), (self.EID3, True), (self.EID2, False)]
        self._run_sort_test(expected_order, sxp, res, self.captured_log_text)


# noinspection PyUnresolvedReferences
class SigningTest(PipeLineTest):
    def test_signing(self):
        self.output = tempfile.NamedTemporaryFile('w').name
        res, md, ctx = self.run_pipeline("signer.fd", self)
        eIDs = [e.get('entityID') for e in md.store]
        assert 'https://idp.aco.net/idp/shibboleth' in eIDs
        assert 'https://skriptenforum.net/shibboleth' in eIDs
        os.unlink(self.output)

    def test_signing_and_validation(self):
        self.output = tempfile.NamedTemporaryFile('w').name
        res_s, md_s, ctx_s = self.run_pipeline("signer.fd", self)
        res_v, md_v, ctx_v = self.run_pipeline("validator.fd", self)

        eIDs = [e.get('entityID') for e in md_v.store]
        assert 'https://idp.aco.net/idp/shibboleth' in eIDs
        assert 'https://skriptenforum.net/shibboleth' in eIDs
        os.unlink(self.output)

    def test_cert_report(self):
        self.output = tempfile.NamedTemporaryFile('w').name
        res, md, ctx = self.run_pipeline("certreport.fd", self)
        eIDs = [e.get('entityID') for e in md.store]
        assert 'https://idp.aco.net/idp/shibboleth' in eIDs
        assert 'https://skriptenforum.net/shibboleth' in eIDs
        with open(self.output, 'r') as fd:
            lines = fd.readline()
            assert len(lines) > 0

    def test_cert_report_swamid(self):
        self.output = tempfile.NamedTemporaryFile('w').name
        res, md, ctx = self.run_pipeline("certreport-swamid.fd", self)
        with open(self.output, 'r') as fd:
            print(fd.read())

    def test_info_and_dump(self):
        try:
            self.exec_pipeline(
                """
- load:
  - http://mds.swamid.se/md/swamid-2.0.xml
- select
- dump
- info
"""
            )
            assert 'https://idp.nordu.net/idp/shibboleth' in self.captured_stdout
        except IOError:
            pass

    def test_end_exit(self):
        with patch.multiple("sys", exit=self.sys_exit):
            try:
                self.exec_pipeline(
                    """
- end:
    code: 22
    message: "slartibartifast"
"""
                )
                assert False
            except IOError:
                pass
            except ExitException as ex:
                assert ex.code == 22
                assert "slartibartifast" in self.captured_stdout

    def test_single_dump(self):
        try:
            self.exec_pipeline(
                """
- dump
"""
            )
            assert '<EntitiesDescriptor xmlns="urn:oasis:names:tc:SAML:2.0:metadata"/>' in self.captured_stdout
        except IOError:
            pass

    def test_missing_select(self):
        for stmt in (
            'publish',
            'signcerts',
            'info',
            'sign',
            'store',
            'finalize',
            'xslt',
            'certreport',
            'emit',
            'finalize',
            'first',
            'setattr',
            'stats',
        ):
            try:
                self.exec_pipeline(
                    f"""
- {stmt}
"""
                )
                assert False
            except PipeException:
                pass
            except IOError:
                pass

    def test_first_select_as(self):
        tmpfile = tempfile.NamedTemporaryFile('w').name
        try:
            self.exec_pipeline(
                f"""
- load:
   - file://{self.datadir}/metadata/test01.xml
- select as FOO:
- first
- publish: {tmpfile}
"""
            )
            t1 = parse_xml(resource_filename("metadata/test01.xml", self.datadir))
            assert t1 is not None
            entity_id = 'https://idp.example.com/saml2/idp/metadata.php'
            t2 = parse_xml(tmpfile)
            assert t2 is not None
            assert root(t1).get('entityID') == root(t2).get('entityID')
            assert root(t2).get('entityID') == entity_id
        except PipeException:
            pass
        except IOError:
            pass
        finally:
            try:
                os.unlink(tmpfile)
            except (IOError, OSError):
                pass

    def test_prune(self):
        tmpfile = tempfile.NamedTemporaryFile('w').name
        try:
            self.exec_pipeline(
                f"""
- load:
   - file://{self.datadir}/metadata/test01.xml
- select
- prune:
    - .//{{urn:oasis:names:tc:SAML:metadata:ui}}UIInfo
- publish: {tmpfile}
"""
            )
            t1 = parse_xml(resource_filename("metadata/test01.xml", self.datadir))
            uiinfo = t1.find(".//{urn:oasis:names:tc:SAML:metadata:ui}UIInfo")
            assert uiinfo is not None
            t2 = parse_xml(tmpfile)
            assert t2 is not None
            gone = t2.find(".//{urn:oasis:names:tc:SAML:metadata:ui}UIInfo")
            assert gone is None
        except PipeException:
            pass
        except IOError:
            pass
        finally:
            try:
                os.unlink(tmpfile)
            except:
                pass

    def test_empty_store(self):
        try:
            self.exec_pipeline(
                """
- store
"""
            )
            assert False
        except PipeException:
            pass
        except IOError:
            pass

    def test_empty_store2(self):
        try:
            self.exec_pipeline(
                """
- store:
   directory: /tmp
"""
            )
            assert False
        except PipeException:
            pass
        except IOError:
            pass

    def test_empty_dir_error(self):
        try:
            self.exec_pipeline(
                f"""
- load fail_on_error True:
   - {self.datadir}/empty
"""
            )
        except IOError:
            pass
        assert "no entities found in" in str(self.captured_log_text)

    def test_store_and_retrieve(self):
        tmpdir = tempfile.mkdtemp()
        os.rmdir(tmpdir)  # lets make sure 'store' can recreate it
        try:
            self.exec_pipeline(
                f"""
- load:
   - file://{self.datadir}/metadata/test01.xml
- select
- store:
   directory: {tmpdir}
"""
            )
            t1 = parse_xml(resource_filename("metadata/test01.xml", self.datadir))
            assert t1 is not None
            entity_id = 'https://idp.example.com/saml2/idp/metadata.php'
            sha1id = hash_id(entity_id, prefix=False)
            fn = f"{tmpdir}/{sha1id}.xml"
            assert os.path.exists(fn)
            t2 = parse_xml(fn)
            assert t2 is not None
            assert root(t1).get('entityID') == root(t2).get('entityID')
            assert root(t2).get('entityID') == entity_id
        except IOError:
            pass
        finally:
            shutil.rmtree(tmpdir)

    def test_empty_certreport(self):
        try:
            self.exec_pipeline(
                """
- certreport
"""
            )
            assert False
        except PipeException:
            pass
        except IOError:
            pass

    def test_pick_invalid(self):
        tmpfile = tempfile.NamedTemporaryFile('w').name
        try:
            self.exec_pipeline(
                f"""
- load validate False:
   - {self.datadir}/metadata
- pick:
   - https://idp.example.com/saml2/idp/metadata.php1
- publish: {tmpfile}
"""
            )
            assert False
        except PipeException:
            pass
        except IOError:
            pass
        finally:
            try:
                os.unlink(tmpfile)
            except:
                pass

    def test_blacklist_single_file(self):
        entity = 'https://idp.example.com/saml2/idp/metadata.php'

        # First, load without a filter to ensure the entity is there
        res, md = self.exec_pipeline(
            f"""
- when batch:
    - load:
        - {self.datadir}/metadata/test01.xml
        """
        )
        assert md.lookup(entity)

        # Then, load with a filter and ensure the entity isn't there anymore
        res, md = self.exec_pipeline(
            f"""
- when batch:
    - load:
        - {self.datadir}/metadata/ via blacklist_example
- when blacklist_example:
    - fork merge remove:
        - filter:
            - {entity}
"""
        )
        assert not md.lookup(entity)

    def test_blacklist_directory(self):
        """ Test filter action when loading all metadata in a directory.

        This test has the side effect of testing some resource option inheritance mechanisms.
        """
        entity = 'https://idp.example.com/saml2/idp/metadata.php'

        # First, load without a filter to ensure the entity is there
        res, md = self.exec_pipeline(
            f"""
- when batch:
    - load:
        - {self.datadir}/metadata/test01.xml
        """
        )
        assert md.lookup(entity)

        # Then, load with a filter and ensure the entity isn't there anymore
        res, md = self.exec_pipeline(
            f"""
- when batch:
    - load:
        - {self.datadir}/metadata/ via blacklist_example
- when blacklist_example:
    - fork merge remove:
        - filter:
            - {entity}
"""
        )
        assert not md.lookup(entity)

    def test_bad_namespace(self):
        try:
            res, md = self.exec_pipeline(
                f"""
- when batch:
    - load:
        - {self.datadir}/bad_metadata cleanup bad
- when bad:
    - check_xml_namespaces
<<<<<<< HEAD
""" % self.datadir)
            except ValueError:
                pass
            assert("Expected exception from bad namespace in")

    def test_tinfojson(self):
        with patch.multiple("sys", exit=self.sys_exit, stdout=StreamCapturing(sys.stdout)):
            tmpdir = tempfile.mkdtemp()
            os.rmdir(tmpdir)  # lets make sure 'store' can recreate it
            try:
                self.exec_pipeline("""
- load:
   - file://%s/metadata/test02-sp.xml
- select
- tinfojson
- publish:
    output: %s/tinfo.json
    raw: true
    update_store: false
""" % (self.datadir, tmpdir))
                fn = "%s/tinfo.json" % tmpdir
                assert os.path.exists(fn)
                with open(fn, 'r') as f:
                    tinfo_json = json.load(f)

                assert 'https://example.com.com/shibboleth' in tinfo_json
                example_tinfo = tinfo_json['https://example.com.com/shibboleth']
                assert 'customer' in example_tinfo['profiles']
                customer_tinfo = example_tinfo['profiles']['customer']
                assert customer_tinfo['entity'][0] == {'entity_id': 'https://example.org/idp.xml', 'include': True}
                assert customer_tinfo['entities'][0] == {'select': 'http://www.swamid.se/', 'match': 'registrationAuthority', 'include': True}
                assert customer_tinfo['fallback_handler'] == {'profile': 'href', 'handler': 'https://www.example.org/about'}
            except IOError:
                pass
            finally:
                shutil.rmtree(tmpdir)
=======
"""
            )
        except ValueError:
            pass
        assert "Expected exception from bad namespace in"
>>>>>>> 601f7967
<|MERGE_RESOLUTION|>--- conflicted
+++ resolved
@@ -1,8 +1,5 @@
-<<<<<<< HEAD
 import json
-=======
 import os
->>>>>>> 601f7967
 import shutil
 import tempfile
 
@@ -707,11 +704,12 @@
         - {self.datadir}/bad_metadata cleanup bad
 - when bad:
     - check_xml_namespaces
-<<<<<<< HEAD
-""" % self.datadir)
-            except ValueError:
-                pass
-            assert("Expected exception from bad namespace in")
+"""
+            )
+        except ValueError:
+            pass
+        assert "Expected exception from bad namespace in"
+
 
     def test_tinfojson(self):
         with patch.multiple("sys", exit=self.sys_exit, stdout=StreamCapturing(sys.stdout)):
@@ -743,11 +741,4 @@
             except IOError:
                 pass
             finally:
-                shutil.rmtree(tmpdir)
-=======
-"""
-            )
-        except ValueError:
-            pass
-        assert "Expected exception from bad namespace in"
->>>>>>> 601f7967
+                shutil.rmtree(tmpdir)