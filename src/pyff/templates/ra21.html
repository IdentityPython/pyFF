--- conflicted
+++ resolved
@@ -36,17 +36,19 @@
 	</head>
 
 <body class="site">
-			
+
+
+	
 	<main>
 		
 		<h2 class="accessHeader">
-			<img alt="" src="/static/icons/ra21/ra_icon_2.png" /><span class="light">{{ _('Get access to') }}</span>
+			<img alt="" src="/static/icons/ra21/ra_icon_2.png"/><span class="light">{{ _('Get access to') }}</span>
 			<span class="default-label">{% if entity.title %}{{entity.title}}{% else %}{{ entity.entity_id }}{% endif %}</span>
 		</h2>
 		
 	<div class="col-md-10 offset-md-1 col-lg-6 offset-lg-3">
-		<div class="card card-container">
-			<div class="collapse" id="titlefind">
+        <div class="card card-container">
+            <div class="collapse" id="titlefind">
 				<h1>{{ _('Find Your Institution') }}
 					<p class="subtitleRA21">{{ _('Your university, organization or company') }}</p>
 				</h1>
@@ -58,26 +60,6 @@
 				</h1>
 			</div>
 
-<<<<<<< HEAD
-		<div id="dsclient"
-					data-href="{{ entity['entity_id'] }}"
-					data-mdq="/metadata/"
-					data-store="{{storage}}"
-					data-search="{{search}}"
-					data-list="{{list}}"
-					data-related="{{ entity['domains'] }}"
-					data-inputfieldselector="#searchinput">
-			<ul class="card-links" id="ds-saved-choices">
-				<div class="collapse" id="addwidget">
-					<hr>
-					<a data-toggle="collapse" href="#searchwidget" role="button" aria-expanded="false" aria-controls="searchwidget">
-						<li><span class="label">Choose another</span><i id="add_circle" class="float-right far fa-plus-circle"></i></li>
-					</a>
-				</div>
-			</ul>
-			<div class="collapse" id="searchwidget">
-				<div class="input-group" role="button">
-=======
           <div id="dsclient"
                      data-href="{{ entity['entity_id'] }}"
                      data-mdq="/metadata/"
@@ -96,24 +78,14 @@
 			  </ul>
 			  <div class="collapse" id="searchwidget">
 				  <div class="input-group" role="button">
->>>>>>> b125f314
 					<input type="text" id="searchinput" type="search" class="form-control" placeholder="" aria-label="input group" aria-describedby="btnGroupAddon" autofocus>
 					<div class="input-group-append">
 						<button type="button" id="findbutton" class="btn btn-primary" aria-describedby="btnGroupAddon"><i class="fas fa-search"></i></button>
 					</div>
-				</div>
-				<p id="examples" class="detailtextRA21">{{ _('Examples: Science Institute, xxx@YourInstitution.edu, UCLA') }}</p>
-			</div>
-
-<<<<<<< HEAD
-			<div class="collapse" id="resultwidget">
-				<div class="card-header">
-					<h3>{{ _('We found these institutions') }}</h3>
-				</div>
-				<ul class="card-links" id="ds-search-list"></ul>
-			</div>
-		</div>
-=======
+				  </div>
+				  <p id="examples" class="detailtextRA21">{{ _('Examples: Science Institute, xxx@YourInstitution.edu, UCLA') }}</p>
+			  </div>
+
 			  <div class="collapse" id="resultwidget">
 				<div class="card-header" id="wefoundresults">
 					<h3>{{ _('We found these institutions') }} <span id="count" class="float-right badge badge-pill badge-success">0</span></h3>
@@ -132,9 +104,8 @@
                 </ul>
 			  </div>
           </div>
->>>>>>> b125f314
 			
-		</div><!-- /card-container -->
+        </div><!-- /card-container -->
 	</div>
 
 	</main>
@@ -211,6 +182,7 @@
 				
 			</div>
 		</footer>
+
 
   <script type="text/javascript">
 		$(document).ready(function() {
