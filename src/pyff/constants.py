"""
Useful constants for pyFF. Mostly XML namespace declarations.
"""

import getopt
import json
import logging
import os
import re
import sys
from str2bool import str2bool

import pyconfig
import six

from pyff import __version__ as pyff_version

__author__ = 'leifj'

#: The default nameFormat URI in pyFF is always urn:oasis:names:tc:SAML:2.0:attrname-format:uri
NF_URI = "urn:oasis:names:tc:SAML:2.0:attrname-format:uri"

#: These are the namespace prefixes pyFF knows about.
<<<<<<< HEAD
NS = dict(md="urn:oasis:names:tc:SAML:2.0:metadata",
          ds='http://www.w3.org/2000/09/xmldsig#',
          mdui="urn:oasis:names:tc:SAML:metadata:ui",
          mdattr="urn:oasis:names:tc:SAML:metadata:attribute",
          mdrpi="urn:oasis:names:tc:SAML:metadata:rpi",
          shibmd="urn:mace:shibboleth:metadata:1.0",
          xrd='http://docs.oasis-open.org/ns/xri/xrd-1.0',
          pyff='http://pyff.io/NS',
          xml='http://www.w3.org/XML/1998/namespace',
          saml="urn:oasis:names:tc:SAML:2.0:assertion",
          xs="http://www.w3.org/2001/XMLSchema",
          xsi="http://www.w3.org/2001/XMLSchema-instance",
          ser="http://eidas.europa.eu/metadata/servicelist",
          eidas="http://eidas.europa.eu/saml-extensions",
          ti="urn:oasis:names:tc:SAML:metadata:trustinfo")
=======
NS = dict(
    md="urn:oasis:names:tc:SAML:2.0:metadata",
    ds='http://www.w3.org/2000/09/xmldsig#',
    mdui="urn:oasis:names:tc:SAML:metadata:ui",
    mdattr="urn:oasis:names:tc:SAML:metadata:attribute",
    mdrpi="urn:oasis:names:tc:SAML:metadata:rpi",
    shibmd="urn:mace:shibboleth:metadata:1.0",
    xrd='http://docs.oasis-open.org/ns/xri/xrd-1.0',
    pyff='http://pyff.io/NS',
    xml='http://www.w3.org/XML/1998/namespace',
    saml="urn:oasis:names:tc:SAML:2.0:assertion",
    xs="http://www.w3.org/2001/XMLSchema",
    xsi="http://www.w3.org/2001/XMLSchema-instance",
    ser="http://eidas.europa.eu/metadata/servicelist",
    eidas="http://eidas.europa.eu/saml-extensions",
)
>>>>>>> 601f7967

#: These are the attribute aliases pyFF knows about. These are used to build URI paths, populate the index
#: and simplify lookup expressions involving boolean or set logic.
ATTRS = {
    'collection': 'http://pyff.io/collection',
    'entity-category': 'http://macedir.org/entity-category',
    'role': 'http://pyff.io/role',
    'software': 'http://pyff.io/software',
    'domain': 'http://pyff.io/domain',
}

ATTRS_INV = {v: k for k, v in list(ATTRS.items())}

PLACEHOLDER_ICON = 'data:image/gif;base64,R0lGODlhAQABAIABAP///wAAACH5BAEKAAEALAAAAAABAAEAAAICTAEAOw=='

DIGESTS = ['sha1', 'md5', 'null']


def as_string(o):
    if type(o) not in six.string_types:
        o = str(o)
    return o


def as_int(o):
    return int(o)


def as_loglevel(o):
    if type(o) in six.string_types:
        if hasattr(logging, str(o)):
            o = getattr(logging, str(o))
        raise ValueError("No such loglevel: {}".format(repr(o)))
    return o


def as_list_of_string(o):
    if type(o) in six.string_types:
        o = re.findall(r'[^,:\s]+', o)
    return o


def as_dict_of_string(o):
    if type(o) in six.string_types:
        o = json.loads(o)
    return o


def as_bool(o):
    if type(o) not in ('bool',):
        o = bool(str2bool(str(o)))
    return o


class BaseSetting(object):
    def __init__(
        self,
        name,
        default=None,
        deprecated=False,
        cmdline=['pyff', 'pyffd'],
        typeconv=as_string,
        info='',
        long=None,
        short=None,
        hidden=False,
    ):
        self.name = name
        self.default = default
        self.deprecated = deprecated
        self.cmdline = cmdline
        self.info = info
        self.short = short
        self.typeconv = typeconv
        self.value = None
        self.long = long
        self.hidden = hidden
        self.fallback = pyconfig.setting('pyff.{}'.format(self.name), default, allow_default=True)

    @property
    def default_fmt(self):
        if self.default:
            return "[{}]".format(str(self.default))
        else:
            return ''

    @property
    def short_name(self):
        return self.short

    @property
    def long_name(self):
        if self.long is not None:
            return self.long
        else:
            return self.name

    def __lt__(self, other):
        return self.name.__lt__(other.name)

    def __gt__(self, other):
        return self.name.__gt__(other.name)

    def __get__(self, instance, owner):
        v = self.value
        if v is None:
            v = os.environ.get(
                "PYFF_{}".format(self.name.upper().replace('.', '_').replace('-', '_')),
                self.fallback.__get__(instance, owner),
            )
        if v is not None:
            v = self.typeconv(v)

        return v

    def __set__(self, instance, value):
        self.value = value

    def short_spec(self):
        if self.short:
            if (hasattr(self, 'typeconv') and self.typeconv == as_bool) or isinstance(self, InvertedSetting):
                return self.short
            else:
                return '{}:'.format(self.short)
        else:
            return ''

    def long_spec(self):
        long_name = self.long_name
        if hasattr(self, 'typeconv') and self.typeconv == as_bool:
            return '{}'.format(long_name)
        else:
            return '{}='.format(long_name)


class EnvSetting(BaseSetting):
    def __init__(self, *args, **kwargs):
        super().__init__(*args, **kwargs)


class ListSetting(BaseSetting):
    def __init__(self, *args, **kwargs):
        self.args = kwargs.pop('settings')
        super().__init__(*args, **kwargs)

    def __get__(self, instance, owner):
        if len(self.args) > 0:
            return self.args[0].__get__(instance, owner)
        else:
            return None

    def __set__(self, instance, value):
        for item in self.args:
            item.__set__(value)


class InvertedSetting(BaseSetting):
    def __init__(self, *args, **kwargs):
        self.setting = kwargs.pop('invert')
        super().__init__(*args, **kwargs)

    def __get__(self, instance, owner):
        return not self.setting.__get__()

    def __set__(self, instance, value):
        self.setting.__set__(not value)


class DummySetting(BaseSetting):
    def __init__(self, *args, **kwargs):
        super().__init__(*args, **kwargs)

    def __get__(self, instance, owner):
        pass

    def __set__(self, instance, value):
        pass


def S(*args: object, **kwargs: object) -> BaseSetting:
    return EnvSetting(*args, **kwargs)


def N(*args: object, **kwargs: object) -> BaseSetting:
    return InvertedSetting(*args, **kwargs)


class Config(object):
    """
    The :py:const:`pyff.constants:config` object is a singleton instance of this Class and contains all
    configuration parameters available to pyFF. Each parameter can be set directly, via :py:mod:`pyconfig`
    or via environment variables by prefixing the setting name in upper case with "PYFF_". The setting
    called "loglevel" then becomes "PYFF_LOGLEVEL" etc. Any occurrence of '.' or '-' is also transcribed
    to '_' when the setting is referenced as an environment variable.


    Content Negotiation

    content_negotiation_policy is one of three values:

    1. extension - current default, inspect the path and if it ends in an extension, e.g. .xml or .json, always
    strip off the extension to get the entityID and if no accept header or a wildcard header, then use the extension
    to determine the return Content-Type.

    2. adaptive - only if no accept header or if a wildcard, then inspect the path and if it ends in an extension
    strip off the extension to get the entityID and use the extension to determine the return Content-Type.

    3. header - future default, do not inspect the path for an extension and use only the Accept header to determine
    the return Content-Type.

    """

    info = DummySetting("help", info="Show this message", short='h', typeconv=as_bool)
    version = DummySetting('version', info="Show pyff version information", short='v', typeconv=as_bool)
    module = DummySetting("module", info="load additional plugins from the specified module", short='m')
    alias = DummySetting('alias', info="add an alias to the server - argument must be on the form alias=uri", short='A')

    # deprecated settings
    google_api_key = S("google_api_key", deprecated=True)
    caching_delay = S("caching_delay", default=300, typeconv=as_int, short='D', deprecated=True)
    proxy = S("proxy", default=False, typeconv=as_bool, deprecated=True)
    public_url = S("public_url", typeconv=as_string, deprecated=True)
    allow_shutdown = S("allow_shutdown", default=False, typeconv=as_bool, deprecated=True)
    ds_template = S("ds_template", default="ds.html", deprecated=True)

    loglevel = S("loglevel", default=logging.WARN, info="set the loglevel")

    access_log = S("access_log", cmdline=['pyffd'], info="a log target (file) to use for access logs")

    error_log = S("error_log", cmdline=['pyffd'], info="a log target (file) to use for access logs")

    logfile = ListSetting(
        'log',
        settings=[error_log, access_log],
        short='l',
        cmdline=['pyffd'],
        info="a log target (file) to be used for both access and error logs",
    )

    port = S("port", default=8080, cmdline=['pyffd'], typeconv=as_int, short='P', info="set the port number to bind to")

    host = S(
        "host", default="127.0.0.1", short='H', cmdline=['pyffd'], info="set the local address (interface) to bind to"
    )

    pid_file = S(
        "pid_file", default="/var/run/pyff.pid", short='p', cmdline=['pyffd'], info="write the pid to this file"
    )

    caching_enabled = S("caching_enabled", default=True, typeconv=as_bool, info="enable caching?")

    no_cashing = N('no_cashing', invert=caching_enabled, short='C', info="disable all caches")

    daemonize = S("daemonize", default=True, cmdline=['pyffd'], info="run in background")

    foreground = N('foreground', invert=daemonize, short='f', cmdline=['pyffd'], info="run in foreground")

    autoreload = S(
        "autoreload",
        default=False,
        typeconv=as_bool,
        short='a',
        cmdline=['pyffd'],
        info="automatically restart the server when code changes?",
    )

    aliases = S(
        "aliases",
        default=ATTRS,
        typeconv=as_dict_of_string,
        cmdline=['pyffd'],
        hidden=True,
        info="a set of aliases to add to the server",
    )

    base_dir = S("base_dir", info="change to this directory before executing the pipeline")
    compat_dir = S("dir", hidden=True, info="cf base_dir")

    modules = S("modules", default=[], typeconv=as_list_of_string, hidden=True, info="modules providing plugins")

    cache_ttl = S("cache_ttl", default=300, typeconv=as_int, info="number of seconds to hold cache objects")

    randomize_cache_ttl = S(
        "randomize_cache_ttl",
        default=True,
        typeconv=as_bool,
        info="add random fuzz to avoid hammering on cached icon URLs?",
    )

    cache_size = S("cache.size", long="cache_size", default=3000, typeconv=as_int, info="the size of the cache")

    default_cache_duration = S(
        "default_cache_duration", default="PT1H", info="the default saml metadata @cacheDuration"
    )

    respect_cache_duration = S(
        "respect_cache_duration",
        default=True,
        typeconv=as_bool,
        info="respect the @cacheDuration attribute in saml metadata?",
    )

    info_buffer_size = S(
        "info_buffer_size", default=10, typeconv=as_int, info="how much history to keep about each metadata URL"
    )

    worker_pool_size = S(
        "worker_pool_size", default=1, cmdline=['pyffd'], typeconv=as_int, info="how many gunicorn workers to run"
    )

    threads = S("threads", default=10, cmdline=['pyffd'], typeconv=as_int, info="how many gunicorn threads to run")

    store_class = S("store_class", default="pyff.store:MemoryStore", info="the <pyff.store:Store> implementation")

    store_clear = S(
        "store.clear",
        long="store_clear",
        default=False,
        typeconv=as_bool,
        info="empty the store before executing the pipeline?",
    )

    icon_store_clear = S(
        "icon_store.clear", long="icon_store_clear", default=False, typeconv=as_bool, info="empty the icon store?"
    )

    icon_maxsize = S(
        "icon_maxsize", default=31 * 1024, typeconv=as_int, info="the maximum size icon to keep in store"
    )  # 32k is the biggest data: uri size

    icon_store_class = S(
        "icon_store.class", long="icon_store_class", default="pyff.store:MemoryIconStore", info="the <IconStore> to use"
    )

    store_name = S("store.name", long="store_name", default="pyff", info="the name of the store (mostly for redis)")

    update_frequency = S(
        "frequency",
        default=300,
        typeconv=as_int,
        cmdline=['pyffd'],
        short='F',
        info="how often (seconds) to run the update pipeline",
    )

    worker_timeout = S(
        'worker_timeout',
        default=1200,
        typeconv=as_int,
        cmdline=['pyffd'],
        info="how long (seconds) to allow a gunicorn worker to run",
    )

    request_timeout = S(
        "request_timeout",
        default=10,
        cmdline=['pyffd'],
        typeconv=as_int,
        info="the outgoing http request timeout (in seconds)",
    )

    request_cache_time = S(
        "request_cache_time", default=300, typeconv=as_int, info="how long (seconds) to keep request cache objects"
    )

    request_cache_backend = S(
        "request_cache_backend", default='memory', typeconv=as_string, info="the requests-cache backend to use"
    )

    request_override_encoding = S(
        "request_override_encoding", default="utf8", info="set to None to enable chardet guessing"
    )

    devel_memory_profile = S(
        "devel_memory_profile", default=False, typeconv=as_bool, cmdline=['pyffd'], info="launch a memory profiler?"
    )

    devel_write_xml_to_file = S(
        "devel_write_xml_to_file", default=False, typeconv=as_bool, info="write entities xml files for debugging?"
    )

    redis_host = S("redis_host", default="localhost", info="the host where redis lives")

    redis_port = S("redis_port", default=6379, typeconv=as_int, info="the port where redis lives")

    load_icons = S("load_icons", default=False, typeconv=as_bool, info="preload icons and include as data: URIs?")

    cache_ttl_icons = S(
        "cache_ttl_icons",
        default=24 * 3600,
        typeconv=as_int,
        info="how long (seconds) to keep icons before reloading them",
    )

    load_icons_async = S("load_icons_async", default=False, typeconv=as_bool, info="load icons asyncronously?")

    pipeline = S("pipeline", info="the yaml pipeline file")

    scheduler_job_store = S(
        "scheduler_job_store",
        default="memory",
        typeconv=as_string,
        info="use a persistent job store when running multiple workers",
    )

    langs = S("langs", default='en', typeconv=as_list_of_string, info="the default language code(s)")

    huge_xml = S("huge_xml", default=False, typeconv=as_bool, info="enable on huge_xml support in lxml?")

    content_negotiation_policy = S(
        "content_negotiation_policy", default="extension", typeconv=as_string, info="cf section on content negotiation"
    )

    xinclude = S("xinclude", default=True, typeconv=as_bool, info="process xinclude statements?")

    logger = S('logger', typeconv=as_string, info="python logger config - overides all other logging directives")

    local_copy_dir = S(
        'local_copy_dir',
        typeconv=as_string,
        info="the directory where local backup copies of metadata is stored",
        default="/var/run/pyff/backup",
    )

    @property
    def base_url(self):
        if self.public_url:
            return self.public_url
        return "http://{}{}".format(config.host, "" if config.port == 80 else ":{}".format(config.port))

    @staticmethod
    def settings():
        s = list(filter(lambda p: isinstance(p, BaseSetting), vars(Config).values()))
        s.sort()
        return s

    def __str__(self):
        s = "# pyFF configuration\n"
        for p in self.settings():
            s += "{} = {}\n".format(p.name, p.value)
        return s

    def find_setting(self, o):
        for s in self.settings():
            if o == s.short_name or o == s.long_name:
                return s
        return None

    @staticmethod
    def args(prg):
        short = ''
        long = []
        for s in config.settings():
            if s is not None and prg in s.cmdline:
                short += s.short_spec()
                long.append(s.long_spec())
        return short, long

    @staticmethod
    def help(prg):
        hlp = "Usage: {} [options+] <pipeline file (yaml)>\n\n"
        for s in config.settings():
            if prg in s.cmdline and not s.deprecated and not s.hidden:
                h = " --{}".format(s.long_name)
                if s.short:
                    h += "|-{}".format(s.short)
                hlp += "{:30s} {} {}\n".format(h, s.info, s.default_fmt)
        return hlp


config = Config()


def parse_options(program, docs):
    (short_args, long_args) = config.args(program)
    docs += config.help(program)
    try:
        opts, args = getopt.getopt(sys.argv[1:], short_args, long_args)
    except getopt.error as msg:
        print(msg)
        print(docs)
        sys.exit(2)

    if config.loglevel is None:
        config.loglevel = logging.INFO

    if config.aliases is None or len(config.aliases) == 0:
        config.aliases = dict(metadata=entities)

    if config.modules is None:
        config.modules = []

    try:
        for o, a in opts:
            if o in ('-h', '--help'):
                print(docs)
                sys.exit(0)
            elif o in ('--version',):
                print("{} version {}".format(program, pyff_version))
                sys.exit(0)
            elif o in ('-A', '--alias'):
                (a, colon, uri) = a.partition(':')
                assert colon == ':'
                if a and uri:
                    config.aliases[a] = uri
            elif o in ('-m', '--module'):
                config.modules.append(a)
            else:
                o = o.lstrip('-')
                s = config.find_setting(o)
                if s is not None:
                    if s.deprecated:
                        print("WARNING: {} is deprecated. Setting this option has no effect!".format(o))
                    else:
                        setattr(s, 'value', a)
                else:
                    raise ValueError("Unknown option {}".format(o))

        #if config.compat_dir and not config.base_dir:
        #    config.base_dir = config.compat_dir

    except Exception as ex:
        print(ex)
        print(docs)
        sys.exit(3)

    return args<|MERGE_RESOLUTION|>--- conflicted
+++ resolved
@@ -21,23 +21,6 @@
 NF_URI = "urn:oasis:names:tc:SAML:2.0:attrname-format:uri"
 
 #: These are the namespace prefixes pyFF knows about.
-<<<<<<< HEAD
-NS = dict(md="urn:oasis:names:tc:SAML:2.0:metadata",
-          ds='http://www.w3.org/2000/09/xmldsig#',
-          mdui="urn:oasis:names:tc:SAML:metadata:ui",
-          mdattr="urn:oasis:names:tc:SAML:metadata:attribute",
-          mdrpi="urn:oasis:names:tc:SAML:metadata:rpi",
-          shibmd="urn:mace:shibboleth:metadata:1.0",
-          xrd='http://docs.oasis-open.org/ns/xri/xrd-1.0',
-          pyff='http://pyff.io/NS',
-          xml='http://www.w3.org/XML/1998/namespace',
-          saml="urn:oasis:names:tc:SAML:2.0:assertion",
-          xs="http://www.w3.org/2001/XMLSchema",
-          xsi="http://www.w3.org/2001/XMLSchema-instance",
-          ser="http://eidas.europa.eu/metadata/servicelist",
-          eidas="http://eidas.europa.eu/saml-extensions",
-          ti="urn:oasis:names:tc:SAML:metadata:trustinfo")
-=======
 NS = dict(
     md="urn:oasis:names:tc:SAML:2.0:metadata",
     ds='http://www.w3.org/2000/09/xmldsig#',
@@ -53,8 +36,8 @@
     xsi="http://www.w3.org/2001/XMLSchema-instance",
     ser="http://eidas.europa.eu/metadata/servicelist",
     eidas="http://eidas.europa.eu/saml-extensions",
+    ti="urn:oasis:names:tc:SAML:metadata:trustinfo",
 )
->>>>>>> 601f7967
 
 #: These are the attribute aliases pyFF knows about. These are used to build URI paths, populate the index
 #: and simplify lookup expressions involving boolean or set logic.
