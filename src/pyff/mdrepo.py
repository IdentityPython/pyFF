--- conflicted
+++ resolved
@@ -643,7 +643,6 @@
         """
         if url is None:
             url = directory
-<<<<<<< HEAD
         log.debug("walking %s" % directory)
         if not directory in self.md:
             entities = []
@@ -660,18 +659,8 @@
                             entities.extend(self.entities(t))  # local metadata is assumed to be ok
                         except Exception, ex:
                             log.error(ex)
-            if entities:
-                self.import_metadata(self.entity_set(entities, url))
-            else:
-                log.info("no entities found in %s" % directory)
-                return None
+            self.import_metadata(self.entity_set(entities, url))
         return self.md[url]
-
-    def _lookup(self, member, xp=None):
-        """
-:param member: Either an entity, URL or a filter expression.
-=======
->>>>>>> 513deef0
 
         entities = []
         for top, dirs, files in os.walk(directory):
