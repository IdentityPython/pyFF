--- conflicted
+++ resolved
@@ -2,13 +2,8 @@
 import threading
 from datetime import datetime, timedelta
 from json import dumps
-<<<<<<< HEAD
 import os
-from typing import Any, Iterable, List, Mapping
-=======
 from typing import Any, Dict, Generator, Iterable, List, Mapping, Optional, Tuple
-
->>>>>>> 052c5561
 import pkg_resources
 import pyramid.httpexceptions as exc
 import pytz
@@ -31,11 +26,7 @@
 from pyff.repo import MDRepository
 from pyff.resource import Resource
 from pyff.samlmd import entity_display_name
-<<<<<<< HEAD
-from pyff.utils import b2u, dumptree, duration2timedelta, hash_id, json_serializer, utc_now, FrontendApp
-=======
-from pyff.utils import b2u, dumptree, hash_id, json_serializer, utc_now
->>>>>>> 052c5561
+from pyff.utils import b2u, dumptree, hash_id, json_serializer, utc_now, FrontendApp
 
 log = get_log(__name__)
 
@@ -68,17 +59,12 @@
     )
 
 
-<<<<<<< HEAD
-def json_response(data):
+def json_response(data) -> Response:
     response = Response(dumps(data, default=json_serializer))
     response.headers['Content-Type'] = 'application/json'
     return response
 
-
-def status_handler(request):
-=======
 def status_handler(request: Request) -> Response:
->>>>>>> 052c5561
     """
     Implements the /api/status endpoint
 
@@ -505,7 +491,6 @@
     cherrypy.engine.start()
 
 
-<<<<<<< HEAD
 class ExtensionPredicate:
     def __init__(self, val, info):
         self.segment_name = val[0]
@@ -527,10 +512,7 @@
         return False
 
 
-def mkapp(*args, **kwargs):
-=======
 def mkapp(*args: Any, **kwargs: Any) -> Any:
->>>>>>> 052c5561
     md = kwargs.pop('md', None)
     if md is None:
         md = MDRepository()
